--- conflicted
+++ resolved
@@ -8,10 +8,7 @@
 import os
 import re
 import sys
-<<<<<<< HEAD
-=======
 from collections import Counter
->>>>>>> 99527c5d
 from datetime import datetime, timedelta, timezone
 from pathlib import Path
 from typing import Any, Callable, Iterable, Mapping, Sequence
@@ -555,460 +552,6 @@
         ),
     )
     compliance.add_argument(
-<<<<<<< HEAD
-        "--include-tag",
-        dest="include_tags",
-        action="append",
-        help=(
-            "Wymusza obecność co najmniej jednego z podanych tagów w raporcie ("
-            "podaj wielokrotnie lub rozdziel przecinkami)."
-        ),
-    )
-    compliance.add_argument(
-        "--exclude-tag",
-        dest="exclude_tags",
-        action="append",
-        help=(
-            "Pomija raporty zawierające którykolwiek z podanych tagów ("
-            "można powtarzać lub rozdzielać przecinkami)."
-        ),
-    )
-    compliance.add_argument(
-        "--include-status",
-        dest="include_statuses",
-        action="append",
-        help=(
-            "Zachowuje raporty z podpisami w co najmniej jednym ze wskazanych "
-            "statusów (np. pending, investigating)."
-        ),
-    )
-    compliance.add_argument(
-        "--exclude-status",
-        dest="exclude_statuses",
-        action="append",
-        help=(
-            "Odrzuca raporty zawierające podpisy w niedozwolonych statusach ("
-            "można podawać wielokrotnie lub rozdzielać przecinkami)."
-        ),
-    )
-    compliance.add_argument(
-        "--include-report-status",
-        dest="include_report_statuses",
-        action="append",
-        help=(
-            "Zachowuje raporty o wskazanym statusie (np. alert, warning). "
-            "Argument można podawać wielokrotnie lub rozdzielać przecinkami."
-        ),
-    )
-    compliance.add_argument(
-        "--exclude-report-status",
-        dest="exclude_report_statuses",
-        action="append",
-        help=(
-            "Pomija raporty o niedozwolonym statusie (np. ok). "
-            "Argument można podawać wielokrotnie lub rozdzielać przecinkami."
-        ),
-    )
-    compliance.add_argument(
-        "--include-issue",
-        dest="include_issues",
-        action="append",
-        help=(
-            "Zachowuje raporty zawierające co najmniej jeden z podanych kodów problemów "
-            "(np. dq_missing_feature, drift_threshold_exceeded). Argument można podawać "
-            "wielokrotnie lub rozdzielać przecinkami."
-        ),
-    )
-    compliance.add_argument(
-        "--exclude-issue",
-        dest="exclude_issues",
-        action="append",
-        help=(
-            "Pomija raporty zawierające wskazane kody problemów lub alertów. "
-            "Argument można podawać wielokrotnie lub rozdzielać przecinkami."
-        ),
-    )
-    compliance.add_argument(
-        "--include-source",
-        dest="include_sources",
-        action="append",
-        help=(
-            "Zachowuje raporty pochodzące z określonych źródeł (np. pipeline, ohlcv-monitor). "
-            "Argument można podawać wielokrotnie lub rozdzielać przecinkami."
-        ),
-    )
-    compliance.add_argument(
-        "--exclude-source",
-        dest="exclude_sources",
-        action="append",
-        help=(
-            "Odrzuca raporty pochodzące z wskazanych źródeł. "
-            "Argument można podawać wielokrotnie lub rozdzielać przecinkami."
-        ),
-    )
-    compliance.add_argument(
-        "--include-schedule",
-        dest="include_schedules",
-        action="append",
-        help=(
-            "Zachowuje raporty powiązane z wybranymi harmonogramami (np. nightly, eu-open). "
-            "Argument można podawać wielokrotnie lub rozdzielać przecinkami."
-        ),
-    )
-    compliance.add_argument(
-        "--exclude-schedule",
-        dest="exclude_schedules",
-        action="append",
-        help=(
-            "Pomija raporty z określonych harmonogramów audytu. "
-            "Argument można podawać wielokrotnie lub rozdzielać przecinkami."
-        ),
-    )
-    compliance.add_argument(
-        "--include-category",
-        dest="include_categories",
-        action="append",
-        help=(
-            "Zachowuje raporty o wskazanych kategoriach (np. completeness, drift). "
-            "Argument można podawać wielokrotnie lub rozdzielać przecinkami."
-        ),
-    )
-    compliance.add_argument(
-        "--exclude-category",
-        dest="exclude_categories",
-        action="append",
-        help=(
-            "Pomija raporty z niedozwolonych kategorii. "
-            "Argument można podawać wielokrotnie lub rozdzielać przecinkami."
-        ),
-    )
-    compliance.add_argument(
-        "--include-symbol",
-        dest="include_symbols",
-        action="append",
-        help=(
-            "Zachowuje raporty powiązane z wybranymi symbolami (np. BTCUSDT). "
-            "Argument można podawać wielokrotnie lub rozdzielać przecinkami."
-        ),
-    )
-    compliance.add_argument(
-        "--exclude-symbol",
-        dest="exclude_symbols",
-        action="append",
-        help=(
-            "Pomija raporty powiązane z określonymi symbolami. "
-            "Argument można podawać wielokrotnie lub rozdzielać przecinkami."
-        ),
-    )
-    compliance.add_argument(
-        "--include-pipeline",
-        dest="include_pipelines",
-        action="append",
-        help=(
-            "Zachowuje raporty powiązane z wybranymi pipeline'ami (np. nightly, retrain). "
-            "Argument można podawać wielokrotnie lub rozdzielać przecinkami."
-        ),
-    )
-    compliance.add_argument(
-        "--exclude-pipeline",
-        dest="exclude_pipelines",
-        action="append",
-        help=(
-            "Pomija raporty powiązane ze wskazanymi pipeline'ami. "
-            "Argument można podawać wielokrotnie lub rozdzielać przecinkami."
-        ),
-    )
-    compliance.add_argument(
-        "--include-engine",
-        dest="include_engines",
-        action="append",
-        help=(
-            "Zachowuje raporty dotyczące strategii uruchamianych przez wskazane silniki (np. daily_trend_momentum). "
-            "Argument można podawać wielokrotnie lub rozdzielać przecinkami."
-        ),
-    )
-    compliance.add_argument(
-        "--exclude-engine",
-        dest="exclude_engines",
-        action="append",
-        help=(
-            "Pomija raporty związane z niepożądanymi silnikami strategii. "
-            "Argument można podawać wielokrotnie lub rozdzielać przecinkami."
-        ),
-    )
-    compliance.add_argument(
-        "--include-capability",
-        dest="include_capabilities",
-        action="append",
-        help=(
-            "Zachowuje raporty dotyczące wskazanych capability strategii (np. trend_d1). "
-            "Argument można podawać wielokrotnie lub rozdzielać przecinkami."
-        ),
-    )
-    compliance.add_argument(
-        "--exclude-capability",
-        dest="exclude_capabilities",
-        action="append",
-        help=(
-            "Pomija raporty dotyczące niepożądanych capability strategii. "
-            "Argument można podawać wielokrotnie lub rozdzielać przecinkami."
-        ),
-    )
-    compliance.add_argument(
-        "--include-license-tier",
-        dest="include_license_tiers",
-        action="append",
-        help=(
-            "Zachowuje raporty wymagające określonych poziomów licencji strategii (np. standard, enterprise). "
-            "Argument można podawać wielokrotnie lub rozdzielać przecinkami."
-        ),
-    )
-    compliance.add_argument(
-        "--exclude-license-tier",
-        dest="exclude_license_tiers",
-        action="append",
-        help=(
-            "Pomija raporty wymagające wskazanych poziomów licencji strategii. "
-            "Argument można podawać wielokrotnie lub rozdzielać przecinkami."
-        ),
-    )
-    compliance.add_argument(
-        "--include-risk-class",
-        dest="include_risk_classes",
-        action="append",
-        help=(
-            "Zachowuje raporty powiązane z wybranymi klasami ryzyka strategii (np. directional, market_making). "
-            "Argument można podawać wielokrotnie lub rozdzielać przecinkami."
-        ),
-    )
-    compliance.add_argument(
-        "--exclude-risk-class",
-        dest="exclude_risk_classes",
-        action="append",
-        help=(
-            "Pomija raporty dla wskazanych klas ryzyka strategii. "
-            "Argument można podawać wielokrotnie lub rozdzielać przecinkami."
-        ),
-    )
-    compliance.add_argument(
-        "--include-required-data",
-        dest="include_required_data",
-        action="append",
-        help=(
-            "Zachowuje raporty wymagające określonych źródeł danych (np. ohlcv, technical_indicators). "
-            "Argument można podawać wielokrotnie lub rozdzielać przecinkami."
-        ),
-    )
-    compliance.add_argument(
-        "--exclude-required-data",
-        dest="exclude_required_data",
-        action="append",
-        help=(
-            "Pomija raporty wymagające wskazanych źródeł danych. "
-            "Argument można podawać wielokrotnie lub rozdzielać przecinkami."
-        ),
-    )
-    compliance.add_argument(
-        "--include-exchange",
-        dest="include_exchanges",
-        action="append",
-        help=(
-            "Zachowuje raporty pochodzące z określonych giełd lub źródeł danych (np. binance, kraken). "
-            "Argument można podawać wielokrotnie lub rozdzielać przecinkami."
-        ),
-    )
-    compliance.add_argument(
-        "--exclude-exchange",
-        dest="exclude_exchanges",
-        action="append",
-        help=(
-            "Pomija raporty z niedozwolonych giełd lub źródeł danych. "
-            "Argument można podawać wielokrotnie lub rozdzielać przecinkami."
-        ),
-    )
-    compliance.add_argument(
-        "--include-environment",
-        dest="include_environments",
-        action="append",
-        help=(
-            "Zachowuje raporty powiązane z określonymi środowiskami (np. prod, paper). "
-            "Argument można podawać wielokrotnie lub rozdzielać przecinkami."
-        ),
-    )
-    compliance.add_argument(
-        "--exclude-environment",
-        dest="exclude_environments",
-        action="append",
-        help=(
-            "Pomija raporty powiązane ze wskazanymi środowiskami. "
-            "Argument można podawać wielokrotnie lub rozdzielać przecinkami."
-        ),
-    )
-    compliance.add_argument(
-        "--include-portfolio",
-        dest="include_portfolios",
-        action="append",
-        help=(
-            "Zachowuje raporty dotyczące wybranych portfeli (np. core, hf). "
-            "Argument można podawać wielokrotnie lub rozdzielać przecinkami."
-        ),
-    )
-    compliance.add_argument(
-        "--exclude-portfolio",
-        dest="exclude_portfolios",
-        action="append",
-        help=(
-            "Pomija raporty dotyczące określonych portfeli. "
-            "Argument można podawać wielokrotnie lub rozdzielać przecinkami."
-        ),
-    )
-    compliance.add_argument(
-        "--include-profile",
-        dest="include_profiles",
-        action="append",
-        help=(
-            "Zachowuje raporty dla strategii o wskazanych profilach ryzyka (np. conservative, aggressive). "
-            "Argument można podawać wielokrotnie lub rozdzielać przecinkami."
-        ),
-    )
-    compliance.add_argument(
-        "--exclude-profile",
-        dest="exclude_profiles",
-        action="append",
-        help=(
-            "Pomija raporty strategii o zadanych profilach ryzyka. "
-            "Argument można podawać wielokrotnie lub rozdzielać przecinkami."
-        ),
-    )
-    compliance.add_argument(
-        "--include-strategy",
-        dest="include_strategies",
-        action="append",
-        help=(
-            "Zachowuje raporty dotyczące konkretnych strategii (np. mean_reversion, trend-follow). "
-            "Argument można podawać wielokrotnie lub rozdzielać przecinkami."
-        ),
-    )
-    compliance.add_argument(
-        "--exclude-strategy",
-        dest="exclude_strategies",
-        action="append",
-        help=(
-            "Pomija raporty związane z wybranymi strategiami. "
-            "Argument można podawać wielokrotnie lub rozdzielać przecinkami."
-        ),
-    )
-    compliance.add_argument(
-        "--include-dataset",
-        dest="include_datasets",
-        action="append",
-        help=(
-            "Zachowuje raporty powiązane z wybranymi zbiorami danych (np. nightly-features). "
-            "Argument można podawać wielokrotnie lub rozdzielać przecinkami."
-        ),
-    )
-    compliance.add_argument(
-        "--exclude-dataset",
-        dest="exclude_datasets",
-        action="append",
-        help=(
-            "Pomija raporty dotyczące wskazanych zbiorów danych. "
-            "Argument można podawać wielokrotnie lub rozdzielać przecinkami."
-        ),
-    )
-    compliance.add_argument(
-        "--include-model",
-        dest="include_models",
-        action="append",
-        help=(
-            "Zachowuje raporty związane z określonymi modelami lub artefaktami (np. trend_v2). "
-            "Argument można podawać wielokrotnie lub rozdzielać przecinkami."
-        ),
-    )
-    compliance.add_argument(
-        "--exclude-model",
-        dest="exclude_models",
-        action="append",
-        help=(
-            "Pomija raporty dla wybranych modeli lub artefaktów. "
-            "Argument można podawać wielokrotnie lub rozdzielać przecinkami."
-        ),
-    )
-    compliance.add_argument(
-        "--include-model-version",
-        dest="include_model_versions",
-        action="append",
-        help=(
-            "Zachowuje raporty powiązane z konkretnymi wersjami modeli lub artefaktów (np. 1.2.0). "
-            "Argument można podawać wielokrotnie lub rozdzielać przecinkami."
-        ),
-    )
-    compliance.add_argument(
-        "--exclude-model-version",
-        dest="exclude_model_versions",
-        action="append",
-        help=(
-            "Pomija raporty dla wskazanych wersji modeli lub artefaktów. "
-            "Argument można podawać wielokrotnie lub rozdzielać przecinkami."
-        ),
-    )
-    compliance.add_argument(
-        "--include-run",
-        dest="include_runs",
-        action="append",
-        help=(
-            "Zachowuje raporty powiązane z określonymi runami (np. baseline, alert). "
-            "Argument można podawać wielokrotnie lub rozdzielać przecinkami."
-        ),
-    )
-    compliance.add_argument(
-        "--exclude-run",
-        dest="exclude_runs",
-        action="append",
-        help=(
-            "Pomija raporty powiązane ze wskazanymi runami inference. "
-            "Argument można podawać wielokrotnie lub rozdzielać przecinkami."
-        ),
-    )
-    compliance.add_argument(
-        "--include-job",
-        dest="include_jobs",
-        action="append",
-        help=(
-            "Zachowuje raporty powiązane z określonym zadaniem (job_name). "
-            "Argument można podawać wielokrotnie lub rozdzielać przecinkami."
-        ),
-    )
-    compliance.add_argument(
-        "--exclude-job",
-        dest="exclude_jobs",
-        action="append",
-        help=(
-            "Pomija raporty dla wskazanych zadań audytu (job_name). "
-            "Argument można podawać wielokrotnie lub rozdzielać przecinkami."
-        ),
-    )
-    compliance.add_argument(
-        "--policy-enforce",
-        dest="policy_enforce",
-        action="append",
-        help=(
-            "Filtruje raporty po wartości policy.enforce (np. enforced, not-enforced). "
-            "Argument można podawać wielokrotnie lub rozdzielać przecinkami."
-        ),
-    )
-    compliance.add_argument(
-        "--exclude-policy-enforce",
-        dest="exclude_policy_enforce",
-        action="append",
-        help=(
-            "Pomija raporty z określoną wartością policy.enforce (np. enforced). "
-            "Argument można podawać wielokrotnie lub rozdzielać przecinkami."
-        ),
-    )
-    compliance.add_argument(
-=======
->>>>>>> 99527c5d
         "--role",
         dest="roles",
         action="append",
