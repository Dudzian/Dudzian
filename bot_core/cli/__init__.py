"""Prosty interfejs wiersza poleceń dla modułów giełdowych."""

from __future__ import annotations

import argparse
import importlib
import json
import os
import re
import sys
from pathlib import Path
from typing import Iterable, Mapping, Sequence

try:
    import tomllib
except ModuleNotFoundError:  # pragma: no cover - Python < 3.11 nie jest wspierany
    tomllib = None  # type: ignore[assignment]

try:  # pragma: no cover - PyYAML jest wymagany tylko dla konfiguracji środowisk
    import yaml
except ModuleNotFoundError:  # pragma: no cover - opcjonalna zależność
    yaml = None  # type: ignore[assignment]

from bot_core.config.loader import load_core_config
from bot_core.exchanges.core import Mode
from bot_core.exchanges.health import HealthCheck, HealthMonitor, HealthStatus
from bot_core.exchanges.manager import ExchangeManager
from bot_core.runtime.pipeline import (
    describe_multi_strategy_configuration,
    describe_strategy_definitions,
)
from bot_core.strategies.catalog import DEFAULT_STRATEGY_CATALOG


DEFAULT_CREDENTIALS_PATH = Path("secrets/desktop.toml")
DEFAULT_ENVIRONMENT_CONFIG_PATH = Path("config/environments/exchange_modes.yaml")

_ENV_PLACEHOLDER_RE = re.compile(r"^\$\{([A-Z0-9_]+)\}$")
_CREDENTIAL_ALIASES = {
    "key": ("key", "api_key", "apiKey"),
    "secret": ("secret", "api_secret", "apiSecret"),
    "passphrase": ("passphrase", "password", "passPhrase"),
}

_SUPPORTED_HEALTH_CHECKS = ("public_api", "private_api")


class CLIUsageError(RuntimeError):
    """Błąd walidacji danych wejściowych CLI."""


def create_parser() -> argparse.ArgumentParser:
    parser = argparse.ArgumentParser(
        prog="bot_core.cli",
        description="Narzędzia diagnostyczne dla adapterów giełdowych.",
    )
    subparsers = parser.add_subparsers(dest="command", required=True)

    health = subparsers.add_parser(
        "health-check",
        help="Uruchamia testy zdrowia dla wskazanej giełdy",
    )
    health.add_argument(
        "--exchange",
        help="Identyfikator giełdy (np. binance, kraken, zonda).",
    )
    health.add_argument(
        "--mode",
        choices=("spot", "margin", "futures", "paper"),
        help="Tryb działania (domyślnie zgodny z konfiguracją w pliku).",
    )
    health.add_argument(
        "--testnet",
        action="store_true",
        help="Wymusza użycie środowiska testnet dla trybów spot/margin/futures.",
    )
    health.add_argument(
        "--credentials-file",
        default=str(DEFAULT_CREDENTIALS_PATH),
        help="Ścieżka do pliku TOML z poświadczeniami (domyślnie secrets/desktop.toml).",
    )
    health.add_argument("--key", help="Klucz API – jeżeli nie podano, zostanie odczytany z pliku")
    health.add_argument(
        "--key-env",
        help="Nazwa zmiennej środowiskowej z kluczem API (gdy brak wartości bezpośredniej)",
    )
    health.add_argument("--secret", help="Sekret API – jeżeli nie podano, zostanie odczytany z pliku")
    health.add_argument(
        "--secret-env",
        help="Nazwa zmiennej środowiskowej z sekretem API (gdy brak wartości bezpośredniej)",
    )
    health.add_argument(
        "--passphrase",
        help="Passphrase API – jeżeli nie podano, zostanie odczytany z pliku",
    )
    health.add_argument(
        "--passphrase-env",
        help="Zmienna środowiskowa z passphrase API (gdy brak wartości bezpośredniej)",
    )
    health.add_argument(
        "--environment-config",
        help=(
            "Ścieżka do pliku YAML opisującego środowiska (domyślnie "
            "config/environments/exchange_modes.yaml). Gdy plik posiada sekcję "
            "defaults.environment, komenda użyje jej jako domyślnego środowiska."
        ),
    )
    health.add_argument(
        "--environment",
<<<<<<< HEAD
        help=(
            "Nazwa środowiska z pliku YAML. Opcjonalna, jeśli plik definiuje "
            "defaults.environment."
        ),
=======
        help="Nazwa środowiska z pliku YAML, które ma zostać załadowane.",
>>>>>>> 50dcb742
    )
    health.add_argument(
        "--skip-public",
        action="store_true",
        help="Pomija publiczny test (np. ładowanie rynków).",
    )
    health.add_argument(
        "--skip-private",
        action="store_true",
        help="Pomija prywatny test (np. pobieranie salda).",
    )
    health.add_argument(
        "--check",
        dest="checks",
        action="append",
        help=(
            "Wykonuje tylko wskazane testy zdrowia (np. --check public_api). "
            "Argument można podawać wielokrotnie lub przekazać listę rozdzieloną przecinkami. "
            "Nazwy testów są nieczułe na wielkość liter."
        ),
    )
    health.add_argument(
        "--list-checks",
        action="store_true",
        help="Wyświetla listę dostępnych testów i kończy działanie komendy.",
    )
    health.add_argument(
        "--private-asset",
        help="Symbol waluty, której saldo ma być weryfikowane w teście private_api (np. USDT).",
    )
    health.add_argument(
        "--private-min-balance",
        type=float,
        help="Minimalne wymagane saldo dla wskazanej waluty w teście private_api.",
    )
    health.add_argument(
        "--public-symbol",
        help=(
            "Symbol giełdowy używany w teście public_api (np. BTC/USDT). "
            "Domyślnie wybierany jest ticker z konfiguracji środowiska lub ładowane są całe rynki."
        ),
    )
    health.add_argument(
        "--paper-variant",
        help="Wymusza wariant symulatora paper (np. spot, margin, futures).",
    )
    health.add_argument(
        "--paper-initial-cash",
        type=float,
        help="Ustawia początkowy kapitał w symulatorze paper (wartość dodatnia).",
    )
    health.add_argument(
        "--paper-cash-asset",
        help="Ustawia walutę gotówkową w symulatorze paper (np. USDT).",
    )
    health.add_argument(
        "--paper-fee-rate",
        type=float,
        help="Ustawia stawkę prowizji symulatora paper (wartość nieujemna).",
    )
    health.add_argument(
        "--paper-leverage-limit",
        type=float,
        help=(
            "Ustawia limit dźwigni w symulatorze margin/futures (wartość dodatnia)."
        ),
    )
    health.add_argument(
        "--paper-maintenance-margin",
        type=float,
        help=(
            "Ustawia współczynnik maintenance margin w symulatorze (wartość dodatnia)."
        ),
    )
    health.add_argument(
        "--paper-funding-rate",
        type=float,
        help=(
            "Ustawia dzienny funding rate w symulatorze (może być ujemny/zerowy)."
        ),
    )
    health.add_argument(
        "--paper-funding-interval",
        type=float,
        help=(
            "Ustawia odstęp między naliczeniami funding w sekundach (wartość dodatnia)."
        ),
    )
    health.add_argument(
        "--paper-simulator-setting",
        dest="paper_simulator_settings",
        action="append",
        metavar="KEY=VALUE",
        help=(
            "Nadpisuje dowolny parametr symulatora paper (np. --paper-simulator-setting maintenance_margin_ratio=0.12)."
        ),
    )
    health.add_argument(
        "--watchdog-max-attempts",
        type=int,
        help="Ustawia maksymalną liczbę prób w retry policy watchdog-a (wartość dodatnia).",
    )
    health.add_argument(
        "--watchdog-base-delay",
        type=float,
        help="Ustawia początkowe opóźnienie retry w sekundach (wartość dodatnia).",
    )
    health.add_argument(
        "--watchdog-max-delay",
        type=float,
        help="Ustawia maksymalne opóźnienie retry w sekundach (wartość dodatnia).",
    )
    health.add_argument(
        "--watchdog-jitter-min",
        type=float,
        help="Nadpisuje minimalny jitter retry (wartość nieujemna).",
    )
    health.add_argument(
        "--watchdog-jitter-max",
        type=float,
        help="Nadpisuje maksymalny jitter retry (wartość nieujemna).",
    )
    health.add_argument(
        "--watchdog-failure-threshold",
        type=int,
        help="Ustawia próg otwarcia circuit breakera (liczba dodatnia).",
    )
    health.add_argument(
        "--watchdog-recovery-timeout",
        type=float,
        help="Ustawia czas regeneracji circuit breakera w sekundach (wartość dodatnia).",
    )
    health.add_argument(
        "--watchdog-half-open-success",
        type=int,
        help="Ustawia liczbę udanych prób wymaganych do zamknięcia stanu half-open (wartość dodatnia).",
    )
    health.add_argument(
        "--watchdog-retry-exception",
        dest="watchdog_retry_exceptions",
        action="append",
        metavar="MODULE.Class",
        help=(
            "Dodaje klasę wyjątku do listy retry watchdog-a (np. builtins.TimeoutError)."
            " Argument można powtarzać wielokrotnie."
        ),
    )
    health.add_argument(
        "--native-setting",
        dest="native_settings",
        action="append",
        metavar="KEY=VALUE",
        help="Nadpisuje ustawienie natywnego adaptera (np. --native-setting margin_mode=cross).",
    )
    health.add_argument(
        "--native-mode",
        choices=("margin", "futures"),
        help="Wymusza tryb natywnego adaptera (domyślnie zgodny z bieżącym trybem managera).",
    )
    health.add_argument(
        "--output-format",
        choices=("text", "json", "json-pretty"),
        default="text",
        help=(
            "Format wyjścia komendy (domyślnie text). Użyj json-pretty, aby otrzymać czytelny JSON."
        ),
    )
    health.add_argument(
        "--output-path",
        help=(
            "Ścieżka do pliku, do którego zostanie zapisany wynik testów. Dostępne tylko "
            "w połączeniu z --output-format=json lub json-pretty."
        ),
    )

    list_envs = subparsers.add_parser(
        "list-environments",
        help="Wyświetla zdefiniowane środowiska z pliku YAML.",
    )
    list_envs.add_argument(
        "--environment-config",
        help="Ścieżka do pliku YAML opisującego środowiska (domyślnie config/environments/exchange_modes.yaml).",
    )

    show_env = subparsers.add_parser(
        "show-environment",
        help="Prezentuje pełną konfigurację środowiska po scaleniu z wartościami domyślnymi.",
    )
    show_env.add_argument(
        "--environment-config",
        help="Ścieżka do pliku YAML opisującego środowiska (domyślnie config/environments/exchange_modes.yaml).",
    )
    show_env.add_argument(
        "--environment",
        required=True,
        help="Nazwa środowiska, którego konfigurację należy wyświetlić.",
    )

    catalog = subparsers.add_parser(
        "strategy-catalog",
        help="Wypisuje katalog silników strategii oraz opcjonalnie definicje z konfiguracji.",
    )
    catalog.add_argument(
        "--config",
        help="Ścieżka do pliku konfiguracji core, z którego zostaną odczytane definicje strategii.",
    )
    catalog.add_argument(
        "--scheduler",
        help="Opcjonalnie zawęża listę definicji do wskazanego scheduler-a.",
    )
    catalog.add_argument(
        "--engine",
        dest="engines",
        action="append",
        help="Filtruje wyniki po nazwie silnika (można podać wielokrotnie).",
    )
    catalog.add_argument(
        "--capability",
        dest="capabilities",
        action="append",
        help="Filtruje wyniki po wymaganej licencji/capability silnika.",
    )
    catalog.add_argument(
        "--tag",
        dest="tags",
        action="append",
        help="Filtruje wyniki po tagach (domyślnych lub wynikających z definicji).",
    )
    catalog.add_argument(
        "--output-format",
        choices=("text", "json", "json-pretty"),
        default="text",
        help="Format wyjścia (text/json/json-pretty).",
    )
    catalog.add_argument(
        "--include-parameters",
        action="store_true",
        help="Dołącza parametry strategii przy wczytanej konfiguracji core.",
    )

    plan = subparsers.add_parser(
        "scheduler-plan",
        help="Buduje raport konfiguracyjny scheduler-a multi-strategy.",
    )
    plan.add_argument(
        "--config",
        required=True,
        help="Ścieżka do pliku konfiguracji core.",
    )
    plan.add_argument(
        "--scheduler",
        help="Nazwa scheduler-a multi-strategy do opisania (domyślnie pierwszy z konfiguracji).",
    )
    plan.add_argument(
        "--output-format",
        choices=("text", "json", "json-pretty"),
        default="text",
        help="Format wyjścia (text/json/json-pretty).",
    )
    plan.add_argument(
        "--filter-tag",
        dest="filter_tags",
        action="append",
        help="Zawęża listę harmonogramów do strategii posiadających wskazany tag.",
    )
    plan.add_argument(
        "--filter-strategy",
        dest="filter_strategies",
        action="append",
        help="Zawęża listę harmonogramów do wskazanych nazw strategii.",
    )
    plan.add_argument(
        "--no-definitions",
        dest="include_definitions",
        action="store_false",
        help="Pomija sekcję definicji strategii w raporcie JSON.",
    )
    plan.set_defaults(include_definitions=True)

    return parser


def _load_exchange_profile(path: str | Path | None, exchange: str) -> dict[str, object]:
    if not path:
        return {}
    storage = Path(path).expanduser()
    if not storage.exists():
        return {}
    if tomllib is None:  # pragma: no cover - zabezpieczenie przed starszym Pythonem
        raise CLIUsageError("Uruchomienie CLI wymaga Pythona 3.11 lub nowszego (moduł tomllib).")
    try:
        with storage.open("rb") as handle:
            data = tomllib.load(handle)
    except OSError as exc:  # pragma: no cover - błędy IO raportujemy użytkownikowi
        raise CLIUsageError(f"Nie udało się odczytać pliku {storage}: {exc}") from exc
    except tomllib.TOMLDecodeError as exc:
        raise CLIUsageError(f"Plik {storage} zawiera niepoprawny TOML: {exc}") from exc
    section = data.get(exchange)
    if not isinstance(section, dict):
        return {}
    return dict(section)


def _extract_adapter_settings(profile: Mapping[str, object]) -> dict[str, object]:
    skip_keys = {
        "key",
        "secret",
        "mode",
        "passphrase",
        "testnet",
        "paper",
        "watchdog",
        "health_check",
        "native_adapter",
    }
    return {key: value for key, value in profile.items() if key not in skip_keys}


def _merge_mappings(
    base: Mapping[str, object] | None,
    override: Mapping[str, object] | None,
) -> dict[str, object]:
    result: dict[str, object] = dict(base or {})
    for key, value in (override or {}).items():
        if isinstance(value, Mapping) and isinstance(result.get(key), Mapping):
            result[key] = _merge_mappings(result[key], value)  # type: ignore[arg-type]
        else:
            result[key] = value
    return result


def _coerce_credential_value(value: object, *, key: str) -> str | None:
    if value is None:
        return None
    if not isinstance(value, str):
        return None
    stripped = value.strip()
    if not stripped:
        return None
    match = _ENV_PLACEHOLDER_RE.fullmatch(stripped)
    if match:
        env_name = match.group(1)
        env_value = os.environ.get(env_name)
        if env_value is None or not env_value.strip():
            raise CLIUsageError(
                f"Zmienna środowiskowa {env_name} nie zawiera wartości wymaganej dla '{key}'."
            )
        return env_value.strip()
    return stripped


def _coerce_optional_float(value: object, *, key: str) -> float | None:
    """Konwertuje wartość na liczbę zmiennoprzecinkową lub zwraca ``None``."""

    if value is None:
        return None
    if isinstance(value, (int, float)):
        return float(value)
    if isinstance(value, str):
        stripped = value.strip()
        if not stripped:
            return None
        try:
            return float(stripped)
        except ValueError as exc:
            raise CLIUsageError(f"Wartość {key} musi być liczbą.") from exc
    raise CLIUsageError(f"Wartość {key} musi być liczbą.")


def _normalize_native_mode(value: str, *, context: str) -> Mode:
    normalized = value.strip().lower()
    if normalized == "margin":
        return Mode.MARGIN
    if normalized == "futures":
        return Mode.FUTURES
    raise CLIUsageError(f"{context} wspiera tylko tryby 'margin' lub 'futures'.")


def _parse_native_setting_argument(argument: str) -> tuple[str, object]:
    if not isinstance(argument, str):
        raise CLIUsageError("Opcja --native-setting wymaga formatu klucz=wartość.")
    if "=" not in argument:
        raise CLIUsageError("Opcja --native-setting wymaga formatu klucz=wartość.")
    key_raw, value_raw = argument.split("=", 1)
    key = key_raw.strip()
    if not key:
        raise CLIUsageError("Opcja --native-setting wymaga niepustego klucza.")
    value = value_raw.strip()
    if (value.startswith("\"") and value.endswith("\"")) or (
        value.startswith("'") and value.endswith("'")
    ):
        value = value[1:-1]
    if not value:
        return key, ""
    lowered = value.casefold()
    if lowered == "true":
        return key, True
    if lowered == "false":
        return key, False
    if lowered in {"null", "none"}:
        return key, None
    try:
        return key, int(value)
    except ValueError:
        try:
            return key, float(value)
        except ValueError:
            return key, value


def _parse_paper_simulator_setting_argument(argument: str) -> tuple[str, float]:
    """Parses ``KEY=VALUE`` pairs for paper simulator overrides."""

    key, value = _parse_native_setting_argument(argument)
    if isinstance(value, bool):
        raise CLIUsageError(
            "Wartość opcji --paper-simulator-setting musi być liczbą zmiennoprzecinkową."
        )
    if isinstance(value, (int, float)):
        return key, float(value)
    raise CLIUsageError(
        "Wartość opcji --paper-simulator-setting musi być liczbą zmiennoprzecinkową."
    )


def _extract_jitter_pair(value: object) -> tuple[float, float] | None:
    """Konwertuje sekwencję na parę ``(min, max)`` dla jittera."""

    if isinstance(value, (list, tuple)) and len(value) >= 2:
        try:
            return float(value[0]), float(value[1])
        except (TypeError, ValueError):
            return None
    return None


def _read_environment_payload(
    path: str | Path,
) -> tuple[Path, Mapping[str, object] | None, dict[str, Mapping[str, object]]]:
    if yaml is None:  # pragma: no cover - opcjonalna zależność
        raise CLIUsageError(
            "Wczytanie konfiguracji środowisk wymaga pakietu PyYAML (pip install pyyaml)."
        )

    storage = Path(path).expanduser()
    if not storage.exists():
        raise CLIUsageError(f"Plik konfiguracji środowisk {storage} nie istnieje.")

    try:
        with storage.open("r", encoding="utf-8") as handle:
            payload = yaml.safe_load(handle) or {}
    except yaml.YAMLError as exc:  # type: ignore[attr-defined]
        raise CLIUsageError(f"Plik {storage} zawiera niepoprawny YAML: {exc}") from exc
    except OSError as exc:
        raise CLIUsageError(f"Nie udało się odczytać pliku {storage}: {exc}") from exc

    if not isinstance(payload, Mapping):
        raise CLIUsageError(f"Plik {storage} musi zawierać słownik środowisk.")

    defaults_raw = payload.get("defaults")
    defaults: Mapping[str, object] | None = (
        defaults_raw if isinstance(defaults_raw, Mapping) else None
    )

    environments: dict[str, Mapping[str, object]] = {}
    for key, value in payload.items():
        if key == "defaults":
            continue
        if not isinstance(key, str):
            raise CLIUsageError(
                f"Klucz środowiska musi być łańcuchem znaków – wykryto {key!r} w pliku {storage}."
            )
        if not isinstance(value, Mapping):
            raise CLIUsageError(
                f"Środowisko '{key}' w pliku {storage} musi być opisane słownikiem konfiguracji."
            )
        environments[key] = value

    return storage, defaults, environments


def _load_environment_profile(path: str | Path, environment: str) -> dict[str, object]:
    storage, defaults, environments = _read_environment_payload(path)

    section = environments.get(environment)
    if not isinstance(section, Mapping):
        raise CLIUsageError(f"Środowisko '{environment}' nie istnieje w pliku {storage}.")

    merged = _merge_mappings(defaults, section)
    merged.setdefault("name", environment)
    merged.setdefault("__path__", str(storage))
    return merged


def _summarize_environment(profile: Mapping[str, object]) -> str:
    name_raw = profile.get("name")
    name = (
        str(name_raw).strip()
        if isinstance(name_raw, str) and str(name_raw).strip()
        else "(nieznane)"
    )

    path_raw = profile.get("__path__")
    path = str(path_raw) if isinstance(path_raw, str) and path_raw else str(DEFAULT_ENVIRONMENT_CONFIG_PATH)

    summary_parts: list[str] = []

    exchange_raw = profile.get("exchange")
    if isinstance(exchange_raw, str) and exchange_raw.strip():
        summary_parts.append(f"exchange={exchange_raw.strip()}")

    portfolio_raw = profile.get("portfolio")
    if isinstance(portfolio_raw, str) and portfolio_raw.strip():
        summary_parts.append(f"portfolio={portfolio_raw.strip()}")

    manager_cfg = profile.get("exchange_manager") if isinstance(profile.get("exchange_manager"), Mapping) else None
    if isinstance(manager_cfg, Mapping):
        mode_raw = manager_cfg.get("mode")
        if isinstance(mode_raw, str) and mode_raw.strip():
            summary_parts.append(f"mode={mode_raw.strip()}")

        if "testnet" in manager_cfg:
            summary_parts.append(f"testnet={'true' if bool(manager_cfg.get('testnet')) else 'false'}")

        paper_variant = manager_cfg.get("paper_variant")
        if isinstance(paper_variant, str) and paper_variant.strip():
            summary_parts.append(f"paper_variant={paper_variant.strip()}")

    suffix = f" [{', '.join(summary_parts)}]" if summary_parts else ""
    return f"Aktywne środowisko: {name} ({path}){suffix}"


def _resolve_credential(
    *,
    inline: str | None,
    env_name: str | None,
    profile: Mapping[str, object] | None,
    environment: Mapping[str, object] | None,
    key: str,
) -> str | None:
    if inline is not None:
        return inline
    if env_name:
        value = os.environ.get(env_name)
        if value is None or not value.strip():
            raise CLIUsageError(
                f"Zmienna środowiskowa {env_name} nie zawiera wartości wymaganej dla '{key}'."
            )
        return value
    lookup_keys = _CREDENTIAL_ALIASES.get(key, (key,))
    for source in (environment, profile):
        if not isinstance(source, Mapping):
            continue
        for alias in lookup_keys:
            value = _coerce_credential_value(source.get(alias), key=key)
            if value is not None:
                return value
    return None


def _configure_mode(manager: ExchangeManager, mode: str | None, *, testnet: bool) -> None:
    normalized = (mode or "spot").lower()
    if normalized == "paper":
        manager.set_mode(paper=True)
    elif normalized == "margin":
        manager.set_mode(margin=True, testnet=testnet)
    elif normalized == "futures":
        manager.set_mode(futures=True, testnet=testnet)
    else:
        manager.set_mode(spot=True, testnet=testnet)


def _resolve_exception_class(path: str, *, context: str) -> type[Exception]:
    candidate = path.strip()
    if not candidate:
        raise CLIUsageError(f"{context} wymaga niepustej nazwy klasy wyjątku.")
    module_path, separator, class_name = candidate.replace(":", ".").rpartition(".")
    if not separator:
        raise CLIUsageError(
            f"{context} wymaga pełnej ścieżki modułowej (np. module.ExceptionClass)."
        )
    try:
        module = importlib.import_module(module_path)
    except ImportError as exc:  # pragma: no cover - zależne od środowiska uruchomienia
        raise CLIUsageError(f"Nie udało się zaimportować modułu {module_path!r}: {exc}") from exc
    try:
        attr = getattr(module, class_name)
    except AttributeError as exc:
        raise CLIUsageError(
            f"Moduł {module_path!r} nie zawiera klasy {class_name!r} wymaganej przez {context}."
        ) from exc
    if not isinstance(attr, type) or not issubclass(attr, Exception):
        raise CLIUsageError(
            f"{candidate!r} nie jest klasą wyjątku – wymagane są typy dziedziczące po Exception."
        )
    return attr


def _parse_retry_exceptions_config(value: object, *, context: str) -> tuple[type[Exception], ...]:
    if value is None:
        return ()
    if isinstance(value, str):
        candidates: Sequence[object] = (value,)
    elif isinstance(value, Sequence) and not isinstance(value, (bytes, bytearray, str)):
        candidates = value
    else:
        raise CLIUsageError(f"{context} musi być listą nazw klas wyjątków.")

    resolved: list[type[Exception]] = []
    for entry in candidates:
        if isinstance(entry, type) and issubclass(entry, Exception):
            resolved.append(entry)
            continue
        if not isinstance(entry, str):
            raise CLIUsageError(f"{context} może zawierać wyłącznie nazwy klas wyjątków.")
        resolved.append(_resolve_exception_class(entry, context=context))
    return tuple(resolved)


def _stringify_retry_exception(entry: object) -> str:
    if isinstance(entry, type) and issubclass(entry, Exception):
        return f"{entry.__module__}.{entry.__qualname__}"
    return str(entry)


def _serialize_watchdog_config(config: Mapping[str, object] | None) -> dict[str, object] | None:
    if not isinstance(config, Mapping) or not config:
        return None
    payload: dict[str, object] = {}
    retry_policy = config.get("retry_policy")
    if isinstance(retry_policy, Mapping):
        payload["retry_policy"] = dict(retry_policy)
    circuit_breaker = config.get("circuit_breaker")
    if isinstance(circuit_breaker, Mapping):
        payload["circuit_breaker"] = dict(circuit_breaker)
    if "retry_exceptions" in config:
        raw_exceptions = config.get("retry_exceptions")
        if isinstance(raw_exceptions, Sequence) and not isinstance(raw_exceptions, (bytes, bytearray, str)):
            items = list(raw_exceptions)
        elif raw_exceptions is None:
            items = []
        else:
            items = [raw_exceptions]
        payload["retry_exceptions"] = [
            _stringify_retry_exception(item) for item in items if item is not None
        ]
    return payload or None


def _configure_watchdog(manager: ExchangeManager, profile: Mapping[str, object]) -> None:
    watchdog = profile.get("watchdog")
    if not isinstance(watchdog, Mapping):
        return
    retry_policy = watchdog.get("retry_policy")
    circuit_breaker = watchdog.get("circuit_breaker")
    retry_exceptions = watchdog.get("retry_exceptions")
    kwargs: dict[str, object] = {}
    if isinstance(retry_policy, Mapping):
        kwargs["retry_policy"] = retry_policy
    if isinstance(circuit_breaker, Mapping):
        kwargs["circuit_breaker"] = circuit_breaker
    if retry_exceptions is not None:
        kwargs["retry_exceptions"] = _parse_retry_exceptions_config(
            retry_exceptions, context="Konfiguracja watchdog.retry_exceptions"
        )
    if kwargs:
        manager.configure_watchdog(**kwargs)


def _normalize_requested_checks(raw_checks: Sequence[str] | None) -> list[str]:
    """Zamienia argumenty CLI na listę unikalnych nazw testów."""

    if not raw_checks:
        return []
    normalized: list[str] = []
    seen: set[str] = set()
    for entry in raw_checks:
        if not entry:
            continue
        pieces = (segment.strip() for segment in entry.split(","))
        for piece in pieces:
            if not piece:
                continue
            canonical = piece.casefold()
            if canonical not in seen:
                normalized.append(canonical)
                seen.add(canonical)
    return normalized


def _build_health_checks(
    manager: ExchangeManager,
    *,
    include_public: bool,
    include_private: bool,
    public_symbol: str | None,
    private_asset: str | None,
    private_min_balance: float | None,
) -> list[HealthCheck]:
    checks: list[HealthCheck] = []
    if include_public:
        if public_symbol:
            checks.append(HealthCheck(name="public_api", check=lambda: manager.fetch_ticker(public_symbol)))
        else:
            checks.append(HealthCheck(name="public_api", check=lambda: manager.load_markets()))
    if include_private:
        asset_label = private_asset

        def _validate_private() -> object:
            balance = manager.fetch_balance()
            if not asset_label:
                return balance
            if not isinstance(balance, Mapping):
                raise RuntimeError(
                    "Odpowiedź salda powinna być mapą z sekcjami total/free – otrzymano inny typ."
                )

            normalized = asset_label.upper()

            def _extract(section: Mapping[str, object] | None) -> float | None:
                if not isinstance(section, Mapping):
                    return None
                for key, raw_value in section.items():
                    if isinstance(key, str) and key.upper() == normalized:
                        try:
                            return float(raw_value) if raw_value is not None else None
                        except (TypeError, ValueError) as exc:  # pragma: no cover - defensywne logowanie
                            raise RuntimeError(
                                f"Nie udało się sparsować salda {asset_label} do liczby: {raw_value!r}"
                            ) from exc
                return None

            candidates: list[Mapping[str, object] | None] = [
                balance.get("total"),
                balance.get("free"),
                balance.get("used"),
            ]
            amount = None
            for section in candidates:
                amount = _extract(section)
                if amount is not None:
                    break
            if amount is None:
                amount = _extract(balance)

            if amount is None:
                raise RuntimeError(f"Saldo nie zawiera waluty {asset_label} w sekcjach total/free.")

            if private_min_balance is not None and amount < private_min_balance:
                raise RuntimeError(
                    f"Saldo waluty {asset_label} ({amount:.8f}) jest niższe niż wymagane minimum {private_min_balance:.8f}."
                )

            return balance

        checks.append(HealthCheck(name="private_api", check=_validate_private))
    if not checks:
        raise CLIUsageError("Brak aktywnych testów zdrowia – włącz przynajmniej jeden check.")
    return checks


def _format_details(details: Mapping[str, object]) -> str:
    if not details:
        return ""
    parts: list[str] = []
    for key in sorted(details):
        value = details[key]
        parts.append(f"{key}={value}")
    return " [" + ", ".join(parts) + "]"


def run_health_check(
    args: argparse.Namespace,
    *,
    manager_factory: type[ExchangeManager] = ExchangeManager,
) -> int:
    output_format = getattr(args, "output_format", "text") or "text"
    if getattr(args, "list_checks", False):
        print("Dostępne testy health-check:")
        for name in _SUPPORTED_HEALTH_CHECKS:
            print(f"  * {name}")
        return 0
    environment_profile: dict[str, object] = {}
    environment_name: str | None = getattr(args, "environment", None)
    env_config_arg = getattr(args, "environment_config", None)
    environment_summary: str | None = None
    native_adapter_payload: dict[str, object] | None = None
    watchdog_payload: dict[str, object] | None = None
    if environment_name or env_config_arg:
        config_path = env_config_arg or str(DEFAULT_ENVIRONMENT_CONFIG_PATH)
        selected_environment = environment_name
        if not selected_environment:
            _, defaults, _ = _read_environment_payload(config_path)
            default_env = None
            if isinstance(defaults, Mapping):
                raw_default = defaults.get("environment")
                if isinstance(raw_default, str) and raw_default.strip():
                    default_env = raw_default.strip()
            if not default_env:
                raise CLIUsageError(
                    "Argument --environment-config wymaga podania nazwy środowiska (--environment) "
                    "lub zdefiniowania defaults.environment w pliku."
                )
            selected_environment = default_env
        environment_profile = _load_environment_profile(config_path, selected_environment)
        environment_summary = _summarize_environment(environment_profile)
    exchange_id = args.exchange or environment_profile.get("exchange")
    if not exchange_id:
        raise CLIUsageError("Nie określono giełdy – podaj --exchange lub konfigurację środowiska.")
    exchange_id = str(exchange_id)

    profile = _load_exchange_profile(args.credentials_file, exchange_id)
    profile_mode = str(profile.get("mode", "spot") or "spot") if "mode" in profile else None

    env_manager_cfg = environment_profile.get("exchange_manager")
    env_manager_cfg = env_manager_cfg if isinstance(env_manager_cfg, Mapping) else {}

    env_mode_raw = env_manager_cfg.get("mode") if "mode" in env_manager_cfg else None
    env_mode = str(env_mode_raw) if isinstance(env_mode_raw, str) else None

    mode_choice = args.mode or env_mode or profile_mode

    profile_testnet = profile.get("testnet") if "testnet" in profile else None
    env_testnet = env_manager_cfg.get("testnet") if "testnet" in env_manager_cfg else None
    if args.testnet:
        testnet_flag = True
    elif env_testnet is not None:
        testnet_flag = bool(env_testnet)
    elif profile_testnet is not None:
        testnet_flag = bool(profile_testnet)
    else:
        testnet_flag = False

    manager = manager_factory(exchange_id=exchange_id)
    _configure_mode(manager, mode_choice or profile_mode, testnet=testnet_flag)

    if environment_summary and output_format == "text":
        print(environment_summary)

    profile_mapping = profile if profile else None
    environment_credentials = environment_profile.get("credentials") if isinstance(environment_profile.get("credentials"), Mapping) else None
    api_key = _resolve_credential(
        inline=getattr(args, "key", None),
        env_name=getattr(args, "key_env", None),
        profile=profile_mapping,
        environment=environment_credentials,
        key="key",
    )
    secret = _resolve_credential(
        inline=getattr(args, "secret", None),
        env_name=getattr(args, "secret_env", None),
        profile=profile_mapping,
        environment=environment_credentials,
        key="secret",
    )
    passphrase = _resolve_credential(
        inline=getattr(args, "passphrase", None),
        env_name=getattr(args, "passphrase_env", None),
        profile=profile_mapping,
        environment=environment_credentials,
        key="passphrase",
    )
    manager.set_credentials(api_key, secret, passphrase=passphrase)

    if environment_profile:
        paper_variant = env_manager_cfg.get("paper_variant")
        if isinstance(paper_variant, str) and paper_variant.strip():
            manager.set_paper_variant(paper_variant)

        if "paper_initial_cash" in env_manager_cfg:
            initial_cash = env_manager_cfg.get("paper_initial_cash")
            cash_asset = env_manager_cfg.get("paper_cash_asset")
            manager.set_paper_balance(
                float(initial_cash),
                asset=str(cash_asset) if isinstance(cash_asset, str) and cash_asset.strip() else None,
            )
        elif "paper_cash_asset" in env_manager_cfg:
            cash_asset_only = env_manager_cfg.get("paper_cash_asset")
            if isinstance(cash_asset_only, str) and cash_asset_only.strip():
                manager.set_paper_balance(manager.get_paper_initial_cash(), asset=cash_asset_only)

        if "paper_fee_rate" in env_manager_cfg:
            manager.set_paper_fee_rate(float(env_manager_cfg.get("paper_fee_rate")))

    env_mode_raw = env_manager_cfg.get("mode") if "mode" in env_manager_cfg else None
    env_mode = str(env_mode_raw) if isinstance(env_mode_raw, str) else None

    mode_choice = args.mode or env_mode or profile_mode

    profile_testnet = profile.get("testnet") if "testnet" in profile else None
    env_testnet = env_manager_cfg.get("testnet") if "testnet" in env_manager_cfg else None
    if args.testnet:
        testnet_flag = True
    elif env_testnet is not None:
        testnet_flag = bool(env_testnet)
    elif profile_testnet is not None:
        testnet_flag = bool(profile_testnet)
    else:
        testnet_flag = False

    manager = manager_factory(exchange_id=exchange_id)
    _configure_mode(manager, mode_choice or profile_mode, testnet=testnet_flag)

    profile_mapping = profile if profile else None
    environment_credentials = environment_profile.get("credentials") if isinstance(environment_profile.get("credentials"), Mapping) else None
    api_key = _resolve_credential(
        inline=getattr(args, "key", None),
        env_name=getattr(args, "key_env", None),
        profile=profile_mapping,
        environment=environment_credentials,
        key="key",
    )
    secret = _resolve_credential(
        inline=getattr(args, "secret", None),
        env_name=getattr(args, "secret_env", None),
        profile=profile_mapping,
        environment=environment_credentials,
        key="secret",
    )
    passphrase = _resolve_credential(
        inline=getattr(args, "passphrase", None),
        env_name=getattr(args, "passphrase_env", None),
        profile=profile_mapping,
        environment=environment_credentials,
        key="passphrase",
    )
    manager.set_credentials(api_key, secret, passphrase=passphrase)

    if environment_profile:
        paper_variant = env_manager_cfg.get("paper_variant")
        if isinstance(paper_variant, str) and paper_variant.strip():
            manager.set_paper_variant(paper_variant)

        if "paper_initial_cash" in env_manager_cfg:
            initial_cash = env_manager_cfg.get("paper_initial_cash")
            cash_asset = env_manager_cfg.get("paper_cash_asset")
            manager.set_paper_balance(
                float(initial_cash),
                asset=str(cash_asset) if isinstance(cash_asset, str) and cash_asset.strip() else None,
            )
        elif "paper_cash_asset" in env_manager_cfg:
            cash_asset_only = env_manager_cfg.get("paper_cash_asset")
            if isinstance(cash_asset_only, str) and cash_asset_only.strip():
                manager.set_paper_balance(manager.get_paper_initial_cash(), asset=cash_asset_only)

        if "paper_fee_rate" in env_manager_cfg:
            manager.set_paper_fee_rate(float(env_manager_cfg.get("paper_fee_rate")))

        simulator_settings = env_manager_cfg.get("simulator")
        if isinstance(simulator_settings, Mapping):
            manager.configure_paper_simulator(**simulator_settings)

    combined_watchdog = _merge_mappings(
        profile.get("watchdog") if isinstance(profile.get("watchdog"), Mapping) else None,
        env_manager_cfg.get("watchdog") if isinstance(env_manager_cfg.get("watchdog"), Mapping) else None,
    )
    if combined_watchdog:
        _configure_watchdog(manager, {"watchdog": combined_watchdog})

        simulator_settings = env_manager_cfg.get("simulator")
        if isinstance(simulator_settings, Mapping):
            manager.configure_paper_simulator(**simulator_settings)

    cli_paper_variant = getattr(args, "paper_variant", None)
    if isinstance(cli_paper_variant, str) and cli_paper_variant.strip():
        manager.set_paper_variant(cli_paper_variant)

    cli_paper_cash_asset = getattr(args, "paper_cash_asset", None)
    if cli_paper_cash_asset is not None:
        normalized_asset = str(cli_paper_cash_asset).strip()
        if not normalized_asset:
            raise CLIUsageError("Opcja --paper-cash-asset wymaga niepustej wartości.")
        cli_paper_cash_asset = normalized_asset

    cli_initial_cash = getattr(args, "paper_initial_cash", None)
    if cli_initial_cash is not None:
        if cli_initial_cash <= 0:
            raise CLIUsageError("Opcja --paper-initial-cash wymaga dodatniej wartości.")
        manager.set_paper_balance(float(cli_initial_cash), asset=cli_paper_cash_asset)
    elif cli_paper_cash_asset is not None:
        manager.set_paper_balance(manager.get_paper_initial_cash(), asset=cli_paper_cash_asset)

    cli_fee_rate = getattr(args, "paper_fee_rate", None)
    if cli_fee_rate is not None:
        if cli_fee_rate < 0:
            raise CLIUsageError("Opcja --paper-fee-rate wymaga nieujemnej wartości.")
        manager.set_paper_fee_rate(float(cli_fee_rate))

    simulator_overrides: dict[str, float] = {}
    cli_leverage_limit = getattr(args, "paper_leverage_limit", None)
    if cli_leverage_limit is not None:
        if cli_leverage_limit <= 0:
            raise CLIUsageError("Opcja --paper-leverage-limit wymaga dodatniej wartości.")
        simulator_overrides["leverage_limit"] = float(cli_leverage_limit)

    cli_maintenance_margin = getattr(args, "paper_maintenance_margin", None)
    if cli_maintenance_margin is not None:
        if cli_maintenance_margin <= 0:
            raise CLIUsageError(
                "Opcja --paper-maintenance-margin wymaga dodatniej wartości."
            )
        simulator_overrides["maintenance_margin_ratio"] = float(cli_maintenance_margin)

    cli_funding_rate = getattr(args, "paper_funding_rate", None)
    if cli_funding_rate is not None:
        simulator_overrides["funding_rate"] = float(cli_funding_rate)

    cli_funding_interval = getattr(args, "paper_funding_interval", None)
    if cli_funding_interval is not None:
        if cli_funding_interval <= 0:
            raise CLIUsageError(
                "Opcja --paper-funding-interval wymaga dodatniej wartości (sekundy)."
            )
        simulator_overrides["funding_interval_seconds"] = float(cli_funding_interval)

    cli_simulator_setting_args = getattr(args, "paper_simulator_settings", None) or []
    for raw_argument in cli_simulator_setting_args:
        key, value = _parse_paper_simulator_setting_argument(raw_argument)
        simulator_overrides[key] = value

    if simulator_overrides:
        try:
            manager.configure_paper_simulator(**simulator_overrides)
        except ValueError as exc:
            raise CLIUsageError(str(exc)) from exc

    combined_watchdog = _merge_mappings(
        profile.get("watchdog") if isinstance(profile.get("watchdog"), Mapping) else None,
        env_manager_cfg.get("watchdog") if isinstance(env_manager_cfg.get("watchdog"), Mapping) else None,
    )
    if combined_watchdog:
        combined_watchdog = dict(combined_watchdog)
    else:
        combined_watchdog = {}

    retry_cfg = combined_watchdog.get("retry_policy")
    retry_policy: dict[str, object] = dict(retry_cfg) if isinstance(retry_cfg, Mapping) else {}
    retry_overridden = False

    cli_retry_exception_args = getattr(args, "watchdog_retry_exceptions", None) or []
    if cli_retry_exception_args:
        normalized_exceptions: list[str] = []
        for raw_exc in cli_retry_exception_args:
            if not isinstance(raw_exc, str) or not raw_exc.strip():
                raise CLIUsageError(
                    "Opcja --watchdog-retry-exception wymaga niepustej nazwy klasy wyjątku."
                )
            normalized_exceptions.append(raw_exc.strip())
        combined_watchdog["retry_exceptions"] = normalized_exceptions

    cli_retry_max_attempts = getattr(args, "watchdog_max_attempts", None)
    if cli_retry_max_attempts is not None:
        if cli_retry_max_attempts <= 0:
            raise CLIUsageError("Opcja --watchdog-max-attempts wymaga dodatniej wartości.")
        retry_policy["max_attempts"] = int(cli_retry_max_attempts)
        retry_overridden = True

    cli_retry_base_delay = getattr(args, "watchdog_base_delay", None)
    if cli_retry_base_delay is not None:
        if cli_retry_base_delay <= 0:
            raise CLIUsageError("Opcja --watchdog-base-delay wymaga dodatniej wartości.")
        retry_policy["base_delay"] = float(cli_retry_base_delay)
        retry_overridden = True

    cli_retry_max_delay = getattr(args, "watchdog_max_delay", None)
    if cli_retry_max_delay is not None:
        if cli_retry_max_delay <= 0:
            raise CLIUsageError("Opcja --watchdog-max-delay wymaga dodatniej wartości.")
        retry_policy["max_delay"] = float(cli_retry_max_delay)
        retry_overridden = True

    jitter_min_arg = getattr(args, "watchdog_jitter_min", None)
    jitter_max_arg = getattr(args, "watchdog_jitter_max", None)
    if jitter_min_arg is not None and jitter_min_arg < 0:
        raise CLIUsageError("Opcja --watchdog-jitter-min wymaga nieujemnej wartości.")
    if jitter_max_arg is not None and jitter_max_arg < 0:
        raise CLIUsageError("Opcja --watchdog-jitter-max wymaga nieujemnej wartości.")
    if jitter_min_arg is not None or jitter_max_arg is not None:
        existing_jitter = _extract_jitter_pair(retry_policy.get("jitter"))
        jitter_min = float(jitter_min_arg) if jitter_min_arg is not None else (existing_jitter[0] if existing_jitter else 0.0)
        jitter_max = float(jitter_max_arg) if jitter_max_arg is not None else (existing_jitter[1] if existing_jitter else 0.2)
        if jitter_max < jitter_min:
            raise CLIUsageError("Opcja --watchdog-jitter-max musi być większa lub równa wartości minimalnej.")
        retry_policy["jitter"] = (jitter_min, jitter_max)
        retry_overridden = True

    if retry_policy or retry_overridden:
        combined_watchdog["retry_policy"] = retry_policy

    circuit_cfg = combined_watchdog.get("circuit_breaker")
    circuit_breaker: dict[str, object] = dict(circuit_cfg) if isinstance(circuit_cfg, Mapping) else {}
    circuit_overridden = False

    cli_failure_threshold = getattr(args, "watchdog_failure_threshold", None)
    if cli_failure_threshold is not None:
        if cli_failure_threshold <= 0:
            raise CLIUsageError("Opcja --watchdog-failure-threshold wymaga dodatniej wartości.")
        circuit_breaker["failure_threshold"] = int(cli_failure_threshold)
        circuit_overridden = True

    cli_recovery_timeout = getattr(args, "watchdog_recovery_timeout", None)
    if cli_recovery_timeout is not None:
        if cli_recovery_timeout <= 0:
            raise CLIUsageError("Opcja --watchdog-recovery-timeout wymaga dodatniej wartości.")
        circuit_breaker["recovery_timeout"] = float(cli_recovery_timeout)
        circuit_overridden = True

    cli_half_open_success = getattr(args, "watchdog_half_open_success", None)
    if cli_half_open_success is not None:
        if cli_half_open_success <= 0:
            raise CLIUsageError("Opcja --watchdog-half-open-success wymaga dodatniej wartości.")
        circuit_breaker["half_open_success_threshold"] = int(cli_half_open_success)
        circuit_overridden = True

    if circuit_breaker or circuit_overridden:
        combined_watchdog["circuit_breaker"] = circuit_breaker

    watchdog_payload = _serialize_watchdog_config(combined_watchdog)

    if combined_watchdog:
        _configure_watchdog(manager, {"watchdog": combined_watchdog})

    native_settings: dict[str, object] = {}
    native_mode_override: Mode | None = None

    profile_settings = _extract_adapter_settings(profile)
    if profile_settings and manager.mode in {Mode.MARGIN, Mode.FUTURES}:
        native_settings.update(profile_settings)

    env_native = env_manager_cfg.get("native_adapter")
    if isinstance(env_native, Mapping):
        native_settings_cfg = env_native.get("settings")
        if isinstance(native_settings_cfg, Mapping):
            native_settings.update(native_settings_cfg)
        native_mode_raw = env_native.get("mode")
        if isinstance(native_mode_raw, str) and native_mode_raw.strip():
            native_mode_override = _normalize_native_mode(
                native_mode_raw,
                context="Konfiguracja natywnego adaptera",
            )

    cli_native_mode = getattr(args, "native_mode", None)
    if isinstance(cli_native_mode, str) and cli_native_mode.strip():
        native_mode_override = _normalize_native_mode(
            cli_native_mode,
            context="Opcja --native-mode",
        )

    cli_native_setting_args = getattr(args, "native_settings", None) or []
    cli_native_settings_provided = False
    for raw_argument in cli_native_setting_args:
        key, value = _parse_native_setting_argument(raw_argument)
        native_settings[key] = value
        cli_native_settings_provided = True

    should_configure_native = bool(native_settings) or native_mode_override is not None or cli_native_settings_provided
    if should_configure_native:
        target_mode = native_mode_override
        if target_mode is None and manager.mode in {Mode.MARGIN, Mode.FUTURES}:
            target_mode = manager.mode
        if target_mode is None:
            raise CLIUsageError(
                "Konfiguracja natywnego adaptera wymaga trybu margin lub futures. "
                "Ustaw --mode, profil lub użyj --native-mode."
            )
        manager.configure_native_adapter(settings=native_settings or {}, mode=target_mode)
        native_adapter_payload = {
            "mode": target_mode.value,
            "settings": dict(native_settings),
        }
    health_profile = _merge_mappings(
        profile.get("health_check") if isinstance(profile.get("health_check"), Mapping) else None,
        environment_profile.get("health_check")
        if isinstance(environment_profile.get("health_check"), Mapping)
        else None,
    )
    health_config: Mapping[str, object] = health_profile
    public_symbol = None
    if isinstance(health_config, Mapping):
        symbol_raw = health_config.get("public_symbol")
        if isinstance(symbol_raw, str) and symbol_raw.strip():
            public_symbol = symbol_raw.strip()
    private_asset = None
    private_min_balance = None
    if isinstance(health_config, Mapping):
        asset_raw = health_config.get("private_asset")
        if isinstance(asset_raw, str) and asset_raw.strip():
            private_asset = asset_raw.strip().upper()
        private_min_balance = _coerce_optional_float(
            health_config.get("private_min_balance"), key="health_check.private_min_balance"
        )
    cli_public_symbol = getattr(args, "public_symbol", None)
    if isinstance(cli_public_symbol, str) and cli_public_symbol.strip():
        public_symbol = cli_public_symbol.strip()
    cli_private_asset = getattr(args, "private_asset", None)
    if isinstance(cli_private_asset, str) and cli_private_asset.strip():
        private_asset = cli_private_asset.strip().upper()
    cli_private_min_balance = getattr(args, "private_min_balance", None)
    if cli_private_min_balance is not None:
        private_min_balance = float(cli_private_min_balance)
    requested_checks = _normalize_requested_checks(getattr(args, "checks", None))
    if requested_checks:
        invalid = [name for name in requested_checks if name not in _SUPPORTED_HEALTH_CHECKS]
        if invalid:
            raise CLIUsageError(
                "Nieznane testy zdrowia: "
                + ", ".join(sorted(invalid))
                + ". Dostępne: "
                + ", ".join(_SUPPORTED_HEALTH_CHECKS)
                + "."
            )
    requested_set = set(requested_checks)

    skip_public = bool(args.skip_public)
    skip_private = bool(args.skip_private)
    if isinstance(health_config, Mapping):
        skip_public = skip_public or bool(health_config.get("skip_public"))
        skip_private = skip_private or bool(health_config.get("skip_private"))

    include_public = not skip_public and (not requested_checks or "public_api" in requested_set)
    include_private = not skip_private and (not requested_checks or "private_api" in requested_set)
    notes: list[str] = []
    public_disabled_reason: str | None = None
    private_disabled_reason: str | None = None

    if skip_public and (not requested_checks or "public_api" in requested_set):
        public_disabled_reason = "Test public_api został wyłączony (--skip-public lub konfiguracja)."
    if skip_private and (not requested_checks or "private_api" in requested_set):
        private_disabled_reason = "Test private_api został wyłączony (--skip-private lub konfiguracja)."

    if include_private:
        if manager.mode is Mode.PAPER:
            include_private = False
            private_disabled_reason = "Test private_api nie jest obsługiwany w trybie paper."
            notes.append("Pomijam test private_api w trybie paper.")
        elif not (api_key and secret):
            include_private = False
            private_disabled_reason = "Brak kompletnych poświadczeń API."
            notes.append("Pomijam test private_api – brak kompletnych poświadczeń API.")

    if requested_checks:
        if "public_api" in requested_set and not include_public:
            reason = public_disabled_reason or "Test public_api jest niedostępny w tym uruchomieniu."
            raise CLIUsageError(f"Nie można uruchomić testu public_api: {reason}")
        if "private_api" in requested_set and not include_private:
            reason = private_disabled_reason or "Test private_api jest niedostępny w tym uruchomieniu."
            raise CLIUsageError(f"Nie można uruchomić testu private_api: {reason}")

    checks = _build_health_checks(
        manager,
        include_public=include_public,
        include_private=include_private,
        public_symbol=public_symbol,
        private_asset=private_asset,
        private_min_balance=private_min_balance,
    )
    include_public = any(check.name == "public_api" for check in checks)
    include_private = any(check.name == "private_api" for check in checks)
    monitor = manager.create_health_monitor(checks)
    results = monitor.run()

    for note in notes:
        print(note, file=sys.stderr)

    overall = HealthMonitor.overall_status(results)

    output_path_arg = getattr(args, "output_path", None)

    if output_format not in {"json", "json-pretty"} and output_path_arg:
        raise CLIUsageError(
            "Opcja --output-path wymaga formatu wyjścia JSON (ustaw --output-format=json lub json-pretty)."
        )

    if output_format in {"json", "json-pretty"}:
        payload_environment = dict(environment_profile) if environment_profile else None
        if payload_environment is not None:
            payload_environment = dict(payload_environment)
        paper_payload = {
            "variant": manager.get_paper_variant(),
            "initial_cash": manager.get_paper_initial_cash(),
            "cash_asset": manager.get_paper_cash_asset(),
            "fee_rate": manager.get_paper_fee_rate(),
        }
        simulator_settings = manager.get_paper_simulator_settings()
        if simulator_settings:
            paper_payload["simulator"] = simulator_settings
        payload = {
            "exchange": exchange_id,
            "mode": manager.mode.value,
            "testnet": bool(testnet_flag),
            "environment": payload_environment,
            "environment_summary": environment_summary,
            "notes": notes,
            "requested_checks": list(requested_checks) if requested_checks else None,
            "include_public": include_public,
            "include_private": include_private,
            "private_asset": private_asset,
            "private_min_balance": private_min_balance,
            "paper": paper_payload,
            "watchdog": watchdog_payload,
            "native_adapter": native_adapter_payload,
            "results": [
                {
                    "name": result.name,
                    "status": result.status.value,
                    "latency": result.latency,
                    "details": dict(result.details),
                }
                for result in results
            ],
            "overall_status": overall.value,
        }
        json_kwargs: dict[str, object] = {"ensure_ascii": False}
        if output_format == "json-pretty":
            json_kwargs["indent"] = 2
            json_kwargs["sort_keys"] = True
        rendered_payload = json.dumps(payload, **json_kwargs)  # type: ignore[arg-type]
        print(rendered_payload)
        if output_path_arg:
            destination = Path(output_path_arg).expanduser()
            try:
                destination.parent.mkdir(parents=True, exist_ok=True)
                destination.write_text(rendered_payload + "\n", encoding="utf-8")
            except OSError as exc:
                raise CLIUsageError(f"Nie udało się zapisać wyniku do pliku {destination}: {exc}") from exc
    else:
        for result in results:
            latency = f"{result.latency:.3f}s"
            details = _format_details(result.details)
            print(f"{result.name}: {result.status.value} (latency={latency}){details}")
        print(f"Overall status: {overall.value}")

    exit_code_map = {
        HealthStatus.HEALTHY: 0,
        HealthStatus.DEGRADED: 1,
        HealthStatus.UNAVAILABLE: 2,
    }
    return exit_code_map.get(overall, 2)


def list_environments(args: argparse.Namespace) -> int:
    config_path = getattr(args, "environment_config", None) or str(DEFAULT_ENVIRONMENT_CONFIG_PATH)
    storage, defaults, environments = _read_environment_payload(config_path)

    defaults_dict = dict(defaults or {})
    default_environment_raw = defaults_dict.get("environment")
    default_environment = (
        str(default_environment_raw).strip()
        if isinstance(default_environment_raw, str) and default_environment_raw.strip()
        else None
    )
    default_exchange = defaults_dict.get("exchange")
    default_exchange = (
        str(default_exchange).strip()
        if isinstance(default_exchange, str) and str(default_exchange).strip()
        else None
    )
    defaults_manager = (
        defaults_dict.get("exchange_manager")
        if isinstance(defaults_dict.get("exchange_manager"), Mapping)
        else None
    )

    print(f"Zdefiniowane środowiska ({storage}):")
    if not environments:
        print("  (brak środowisk)")
        return 0

    for name in sorted(environments):
        section = environments[name]
        description_raw = section.get("description")
        description = (
            str(description_raw).strip()
            if isinstance(description_raw, str) and description_raw.strip()
            else ""
        )
        exchange_raw = section.get("exchange")
        exchange = (
            str(exchange_raw).strip()
            if isinstance(exchange_raw, str) and exchange_raw.strip()
            else default_exchange
        )

        manager_cfg = section.get("exchange_manager") if isinstance(section.get("exchange_manager"), Mapping) else None
        merged_manager = _merge_mappings(defaults_manager, manager_cfg) if (defaults_manager or manager_cfg) else {}

        mode_raw = merged_manager.get("mode")
        mode = (
            str(mode_raw).strip()
            if isinstance(mode_raw, str) and str(mode_raw).strip()
            else None
        )

        summary_parts: list[str] = []
        if exchange:
            summary_parts.append(f"exchange={exchange}")
        if mode:
            summary_parts.append(f"mode={mode}")

        testnet_flag = merged_manager.get("testnet")
        if testnet_flag is not None:
            summary_parts.append(f"testnet={'true' if bool(testnet_flag) else 'false'}")

        paper_variant = merged_manager.get("paper_variant")
        if isinstance(paper_variant, str) and paper_variant.strip():
            summary_parts.append(f"paper_variant={paper_variant.strip()}")

        default_mark = " (default)" if default_environment and name == default_environment else ""
        summary = " [" + ", ".join(summary_parts) + "]" if summary_parts else ""

        description_suffix = f" - {description}" if description else ""
        print(f"  * {name}{default_mark}{summary}{description_suffix}")

    return 0


def show_environment(args: argparse.Namespace) -> int:
    environment_name = getattr(args, "environment", None)
    if not environment_name:
        raise CLIUsageError("Komenda show-environment wymaga podania nazwy środowiska (--environment).")

    config_path = getattr(args, "environment_config", None) or str(DEFAULT_ENVIRONMENT_CONFIG_PATH)
    profile = _load_environment_profile(config_path, environment_name)

    storage = profile.get("__path__")
    source_path = str(storage) if isinstance(storage, str) else config_path

    print(f"Środowisko '{environment_name}' ({source_path}):")

    printable = dict(profile)
    printable.pop("__path__", None)

    if not printable:
        print("  (pusta konfiguracja)")
        return 0

    if yaml is not None:  # pragma: no cover - fallback dla braku PyYAML
        rendered = yaml.safe_dump(  # type: ignore[union-attr]
            printable,
            sort_keys=True,
            allow_unicode=True,
            default_flow_style=False,
        ).strip()
    else:  # pragma: no cover - środowiska wymagają PyYAML, ale zapewniamy czytelny fallback
        rendered = repr(printable)

    for line in rendered.splitlines():
        print(f"  {line}")

    return 0


def show_strategy_catalog(args: argparse.Namespace) -> int:
    output_format = getattr(args, "output_format", "text") or "text"
    engine_filter = {value.strip().lower() for value in getattr(args, "engines", []) if value}
    capability_filter = {
        value.strip().lower() for value in getattr(args, "capabilities", []) if value
    }
    tag_filter = {value.strip().lower() for value in getattr(args, "tags", []) if value}

    engines = []
    for entry in DEFAULT_STRATEGY_CATALOG.describe_engines():
        engine_name = str(entry.get("engine", ""))
        normalized_engine = engine_name.lower()
        capability = str(entry.get("capability", "") or "")
        normalized_capability = capability.lower()
        tags = [str(tag) for tag in entry.get("default_tags", [])]
        normalized_tags = {tag.lower() for tag in tags}
        if engine_filter and normalized_engine not in engine_filter:
            continue
        if capability_filter and normalized_capability not in capability_filter:
            continue
        if tag_filter and not (normalized_tags & tag_filter):
            continue
        engines.append(entry)

    definitions: list[Mapping[str, object]] = []
    config_path = getattr(args, "config", None)
    scheduler_name = getattr(args, "scheduler", None)
    if config_path:
        try:
            core_config = load_core_config(config_path)
        except Exception as exc:  # pragma: no cover - błędy IO/parsingu
            raise CLIUsageError(f"Nie udało się wczytać konfiguracji {config_path}: {exc}") from exc
        definitions = describe_strategy_definitions(core_config)
        if scheduler_name:
            try:
                plan = describe_multi_strategy_configuration(
                    config_path=config_path,
                    scheduler_name=scheduler_name,
                    include_strategy_definitions=True,
                    only_scheduler_definitions=True,
                )
                definitions = plan.get("strategies", [])  # type: ignore[assignment]
            except Exception as exc:  # pragma: no cover - walidacja konfiguracji
                raise CLIUsageError(str(exc)) from exc
        filtered_definitions: list[Mapping[str, object]] = []
        for entry in definitions:
            engine_name = str(entry.get("engine", ""))
            normalized_engine = engine_name.lower()
            capability = str(entry.get("capability", "") or "")
            normalized_capability = capability.lower()
            tags = [str(tag) for tag in entry.get("tags", [])]
            normalized_tags = {tag.lower() for tag in tags}
            if engine_filter and normalized_engine not in engine_filter:
                continue
            if capability_filter and normalized_capability not in capability_filter:
                continue
            if tag_filter and not (normalized_tags & tag_filter):
                continue
            payload = dict(entry)
            if not getattr(args, "include_parameters", False):
                payload.pop("parameters", None)
                payload.pop("metadata", None)
            filtered_definitions.append(payload)
        definitions = filtered_definitions

    payload: dict[str, object] = {"engines": engines}
    if config_path:
        payload["config_path"] = str(Path(config_path).expanduser())
        if scheduler_name:
            payload["scheduler"] = scheduler_name
        payload["definitions"] = definitions

    if output_format in {"json", "json-pretty"}:
        json_kwargs: dict[str, object] = {"ensure_ascii": False}
        if output_format == "json-pretty":
            json_kwargs["indent"] = 2
            json_kwargs["sort_keys"] = True
        print(json.dumps(payload, **json_kwargs))  # type: ignore[arg-type]
        return 0

    print("Silniki strategii dostępne w katalogu:")
    if not engines:
        print("  (brak wyników po zastosowaniu filtrów)")
    else:
        for entry in engines:
            engine = entry.get("engine", "(nieznany)")
            capability = entry.get("capability") or "-"
            tags = ", ".join(entry.get("default_tags", [])) or "-"
            print(f"  * {engine} (capability={capability}, tags={tags})")

    if config_path:
        print()
        if not definitions:
            print("Definicje strategii: (brak wyników po zastosowaniu filtrów)")
        else:
            print("Definicje strategii:")
            for entry in definitions:
                name = entry.get("name", "(bez nazwy)")
                engine = entry.get("engine", "(nieznany)")
                risk_profile = entry.get("risk_profile") or "-"
                tags = ", ".join(entry.get("tags", [])) or "-"
                capability = entry.get("capability") or "-"
                print(
                    "  * {name} -> {engine} (risk_profile={risk_profile}, capability={capability}, tags={tags})".format(
                        name=name,
                        engine=engine,
                        risk_profile=risk_profile,
                        capability=capability,
                        tags=tags,
                    )
                )
    return 0


def show_scheduler_plan(args: argparse.Namespace) -> int:
    output_format = getattr(args, "output_format", "text") or "text"
    include_definitions = bool(getattr(args, "include_definitions", True))
    scheduler_name = getattr(args, "scheduler", None)
    try:
        plan = describe_multi_strategy_configuration(
            config_path=args.config,
            scheduler_name=scheduler_name,
            include_strategy_definitions=include_definitions,
            only_scheduler_definitions=include_definitions and bool(scheduler_name),
        )
    except Exception as exc:  # pragma: no cover - walidacja konfiguracji
        raise CLIUsageError(str(exc)) from exc

    filter_tags = {value.strip().lower() for value in getattr(args, "filter_tags", []) if value}
    filter_strategies = {
        value.strip().lower() for value in getattr(args, "filter_strategies", []) if value
    }

    schedules = []
    for entry in plan.get("schedules", []):
        name = str(entry.get("name", ""))
        strategy = str(entry.get("strategy", ""))
        normalized_name = name.lower()
        normalized_strategy = strategy.lower()
        if filter_strategies and normalized_strategy not in filter_strategies and normalized_name not in filter_strategies:
            continue
        tags = {str(tag).lower() for tag in entry.get("tags", [])}
        if filter_tags and not (tags & filter_tags):
            continue
        schedules.append(entry)

    plan["schedules"] = schedules

    if include_definitions and "strategies" in plan:
        used_strategies = {entry.get("strategy") for entry in schedules}
        filtered_definitions = [
            entry
            for entry in plan.get("strategies", [])
            if entry.get("name") in used_strategies or not used_strategies
        ]
        plan["strategies"] = filtered_definitions

    if output_format in {"json", "json-pretty"}:
        json_kwargs: dict[str, object] = {"ensure_ascii": False}
        if output_format == "json-pretty":
            json_kwargs["indent"] = 2
            json_kwargs["sort_keys"] = True
        print(json.dumps(plan, **json_kwargs))  # type: ignore[arg-type]
        return 0

    config_path = plan.get("config_path")
    scheduler_label = plan.get("scheduler")
    print(
        "Plan scheduler-a '{scheduler}' (config={config})".format(
            scheduler=scheduler_label,
            config=config_path,
        )
    )
    policy = plan.get("capital_policy", {})
    policy_name = policy.get("name", "(nieznana)")
    interval = policy.get("configured_rebalance_seconds") or policy.get("policy_interval_seconds")
    interval_text = f", rebalance_interval={interval}" if interval else ""
    print(f"Polityka kapitału: {policy_name}{interval_text}")
    print(f"Harmonogramy ({len(schedules)}):")
    if not schedules:
        print("  (brak wyników po zastosowaniu filtrów)")
    for entry in schedules:
        tags = ", ".join(entry.get("tags", [])) or "-"
        interval = entry.get("interval") or "-"
        print(
            "  * {name}: {strategy} [profile={profile}] cadence={cadence}s drift={drift}s max_signals={max_signals} interval={interval} tags={tags}".format(
                name=entry.get("name", "(bez nazwy)"),
                strategy=entry.get("strategy", "(nieznana)"),
                profile=entry.get("risk_profile", "-"),
                cadence=entry.get("cadence_seconds", "-"),
                drift=entry.get("max_drift_seconds", "-"),
                max_signals=entry.get("max_signals", "-"),
                interval=interval,
                tags=tags,
            )
        )

    suspensions = plan.get("initial_suspensions", [])
    if suspensions:
        print("Początkowe zawieszenia:")
        for suspension in suspensions:
            reason = suspension.get("reason") or "-"
            until = suspension.get("until") or "-"
            duration = suspension.get("duration_seconds")
            duration_text = f", duration={duration}s" if duration is not None else ""
            print(
                f"  * {suspension.get('kind')}::{suspension.get('target')} (reason={reason}, until={until}{duration_text})"
            )

    if plan.get("initial_signal_limits"):
        print("Początkowe nadpisania limitów sygnałów:")
        for strategy_name, profiles in plan["initial_signal_limits"].items():
            for profile, payload in profiles.items():
                reason = payload.get("reason") or "-"
                until = payload.get("until") or "-"
                print(
                    f"  * {strategy_name}/{profile}: limit={payload.get('limit')} reason={reason} until={until}"
                )

    if plan.get("signal_limits"):
        print("Stałe limity sygnałów:")
        for strategy_name, profiles in plan["signal_limits"].items():
            for profile, payload in profiles.items():
                print(f"  * {strategy_name}/{profile}: limit={payload.get('limit')}")

    return 0

def main(
    argv: Sequence[str] | None = None,
    *,
    manager_factory: type[ExchangeManager] = ExchangeManager,
) -> int:
    parser = create_parser()
    try:
        args = parser.parse_args(argv)
        if args.command == "health-check":
            return run_health_check(args, manager_factory=manager_factory)
        if args.command == "list-environments":
            return list_environments(args)
        if args.command == "show-environment":
            return show_environment(args)
        if args.command == "strategy-catalog":
            return show_strategy_catalog(args)
        if args.command == "scheduler-plan":
            return show_scheduler_plan(args)
        raise CLIUsageError(f"Nieznana komenda: {args.command}")
    except CLIUsageError as exc:
        print(f"Błąd: {exc}", file=sys.stderr)
        return 2


__all__ = [
    "main",
    "create_parser",
    "run_health_check",
    "CLIUsageError",
    "list_environments",
    "show_environment",
    "show_strategy_catalog",
    "show_scheduler_plan",
]<|MERGE_RESOLUTION|>--- conflicted
+++ resolved
@@ -107,14 +107,11 @@
     )
     health.add_argument(
         "--environment",
-<<<<<<< HEAD
         help=(
             "Nazwa środowiska z pliku YAML. Opcjonalna, jeśli plik definiuje "
             "defaults.environment."
         ),
-=======
         help="Nazwa środowiska z pliku YAML, które ma zostać załadowane.",
->>>>>>> 50dcb742
     )
     health.add_argument(
         "--skip-public",
