"""Prosty interfejs wiersza poleceń dla modułów giełdowych."""

from __future__ import annotations

import argparse
import importlib
import json
import os
import re
import sys
from collections import Counter
from datetime import datetime, timedelta, timezone
from pathlib import Path
from typing import Any, Callable, Iterable, Mapping, Sequence

from bot_core.ai.data_monitoring import (
    ComplianceSignOffError,
    collect_pending_compliance_sign_offs,
    ensure_compliance_sign_offs,
    filter_audit_reports_since,
    load_recent_data_quality_reports,
    load_recent_drift_reports,
    normalize_compliance_sign_off_roles,
    summarize_data_quality_reports,
    summarize_drift_reports,
)

from bot_core.ai.data_monitoring import (
    ComplianceSignOffError,
    collect_pending_compliance_sign_offs,
    ensure_compliance_sign_offs,
    filter_audit_reports_since,
    filter_audit_reports_by_tags,
    filter_audit_reports_by_sign_off_status,
    filter_audit_reports_by_status,
    filter_audit_reports_by_source,
    filter_audit_reports_by_schedule,
    filter_audit_reports_by_category,
    filter_audit_reports_by_job_name,
    filter_audit_reports_by_run,
    filter_audit_reports_by_symbol,
    filter_audit_reports_by_pipeline,
    filter_audit_reports_by_environment,
    filter_audit_reports_by_exchange,
    filter_audit_reports_by_portfolio,
    filter_audit_reports_by_profile,
    filter_audit_reports_by_strategy,
    filter_audit_reports_by_dataset,
    filter_audit_reports_by_model,
    filter_audit_reports_by_model_version,
    filter_audit_reports_by_license_tier,
    filter_audit_reports_by_risk_class,
    filter_audit_reports_by_required_data,
    filter_audit_reports_by_capability,
    filter_audit_reports_by_policy_enforcement,
    load_recent_data_quality_reports,
    load_recent_drift_reports,
    normalize_compliance_sign_off_roles,
    normalize_sign_off_status,
    normalize_report_status,
    normalize_report_source,
    normalize_report_schedule,
    normalize_report_category,
    normalize_report_job_name,
    normalize_report_run,
    normalize_report_symbol,
    normalize_report_pipeline,
    normalize_report_environment,
    normalize_report_exchange,
    normalize_report_portfolio,
    normalize_report_profile,
    normalize_report_dataset,
    normalize_report_strategy,
    normalize_report_model,
    normalize_report_model_version,
    normalize_report_license_tier,
    normalize_report_risk_class,
    normalize_report_required_data,
    normalize_report_capability,
    normalize_policy_enforcement,
    get_supported_sign_off_statuses,
    summarize_data_quality_reports,
    summarize_drift_reports,
)

from bot_core.ai.data_monitoring import (
    ComplianceSignOffError,
    collect_pending_compliance_sign_offs,
    ensure_compliance_sign_offs,
    filter_audit_reports_since,
    filter_audit_reports_by_tags,
    filter_audit_reports_by_sign_off_status,
    filter_audit_reports_by_status,
    filter_audit_reports_by_source,
    filter_audit_reports_by_schedule,
    filter_audit_reports_by_category,
    filter_audit_reports_by_job_name,
    filter_audit_reports_by_run,
    filter_audit_reports_by_symbol,
    filter_audit_reports_by_pipeline,
    filter_audit_reports_by_environment,
    filter_audit_reports_by_exchange,
    filter_audit_reports_by_portfolio,
    filter_audit_reports_by_profile,
    filter_audit_reports_by_strategy,
    filter_audit_reports_by_engine,
    filter_audit_reports_by_issue_code,
    filter_audit_reports_by_dataset,
    filter_audit_reports_by_model,
    filter_audit_reports_by_model_version,
    filter_audit_reports_by_license_tier,
    filter_audit_reports_by_risk_class,
    filter_audit_reports_by_required_data,
    filter_audit_reports_by_capability,
    filter_audit_reports_by_policy_enforcement,
    load_recent_data_quality_reports,
    load_recent_drift_reports,
    normalize_compliance_sign_off_roles,
    normalize_sign_off_status,
    normalize_report_status,
    normalize_report_source,
    normalize_report_schedule,
    normalize_report_category,
    normalize_report_job_name,
    normalize_report_run,
    normalize_report_symbol,
    normalize_report_pipeline,
    normalize_report_environment,
    normalize_report_exchange,
    normalize_report_portfolio,
    normalize_report_profile,
    normalize_report_dataset,
    normalize_report_strategy,
    normalize_report_engine,
    normalize_report_issue_code,
    normalize_report_model,
    normalize_report_model_version,
    normalize_report_license_tier,
    normalize_report_risk_class,
    normalize_report_required_data,
    normalize_report_capability,
    normalize_policy_enforcement,
    get_supported_sign_off_statuses,
    summarize_data_quality_reports,
    summarize_drift_reports,
)

try:
    import tomllib
except ModuleNotFoundError:  # pragma: no cover - Python < 3.11 nie jest wspierany
    tomllib = None  # type: ignore[assignment]

try:  # pragma: no cover - PyYAML jest wymagany tylko dla konfiguracji środowisk
    import yaml
except ModuleNotFoundError:  # pragma: no cover - opcjonalna zależność
    yaml = None  # type: ignore[assignment]

from bot_core.config.loader import load_core_config
from bot_core.exchanges.core import Mode
from bot_core.exchanges.health import HealthCheck, HealthMonitor, HealthStatus
from bot_core.exchanges.manager import ExchangeManager
from bot_core.runtime.pipeline import (
    describe_multi_strategy_configuration,
    describe_strategy_definitions,
)
from bot_core.strategies.catalog import DEFAULT_STRATEGY_CATALOG


DEFAULT_CREDENTIALS_PATH = Path("secrets/desktop.toml")
DEFAULT_ENVIRONMENT_CONFIG_PATH = Path("config/environments/exchange_modes.yaml")

_ENV_PLACEHOLDER_RE = re.compile(r"^\$\{([A-Z0-9_]+)\}$")
_CREDENTIAL_ALIASES = {
    "key": ("key", "api_key", "apiKey"),
    "secret": ("secret", "api_secret", "apiSecret"),
    "passphrase": ("passphrase", "password", "passPhrase"),
}

_SUPPORTED_HEALTH_CHECKS = ("public_api", "private_api")
_SINCE_DURATION_RE = re.compile(r"^(?P<value>\d+)(?P<unit>[smhd])$", re.IGNORECASE)


class CLIUsageError(RuntimeError):
    """Błąd walidacji danych wejściowych CLI."""


def create_parser() -> argparse.ArgumentParser:
    parser = argparse.ArgumentParser(
        prog="bot_core.cli",
        description="Narzędzia diagnostyczne dla adapterów giełdowych.",
    )
    subparsers = parser.add_subparsers(dest="command", required=True)

    health = subparsers.add_parser(
        "health-check",
        help="Uruchamia testy zdrowia dla wskazanej giełdy",
    )
    health.add_argument(
        "--exchange",
        help="Identyfikator giełdy (np. binance, kraken, zonda).",
    )
    health.add_argument(
        "--mode",
        choices=("spot", "margin", "futures", "paper"),
        help="Tryb działania (domyślnie zgodny z konfiguracją w pliku).",
    )
    health.add_argument(
        "--testnet",
        action="store_true",
        help="Wymusza użycie środowiska testnet dla trybów spot/margin/futures.",
    )
    health.add_argument(
        "--credentials-file",
        default=str(DEFAULT_CREDENTIALS_PATH),
        help="Ścieżka do pliku TOML z poświadczeniami (domyślnie secrets/desktop.toml).",
    )
    health.add_argument("--key", help="Klucz API – jeżeli nie podano, zostanie odczytany z pliku")
    health.add_argument(
        "--key-env",
        help="Nazwa zmiennej środowiskowej z kluczem API (gdy brak wartości bezpośredniej)",
    )
    health.add_argument("--secret", help="Sekret API – jeżeli nie podano, zostanie odczytany z pliku")
    health.add_argument(
        "--secret-env",
        help="Nazwa zmiennej środowiskowej z sekretem API (gdy brak wartości bezpośredniej)",
    )
    health.add_argument(
        "--passphrase",
        help="Passphrase API – jeżeli nie podano, zostanie odczytany z pliku",
    )
    health.add_argument(
        "--passphrase-env",
        help="Zmienna środowiskowa z passphrase API (gdy brak wartości bezpośredniej)",
    )
    health.add_argument(
        "--environment-config",
        help=(
            "Ścieżka do pliku YAML opisującego środowiska (domyślnie "
            "config/environments/exchange_modes.yaml). Gdy plik posiada sekcję "
            "defaults.environment, komenda użyje jej jako domyślnego środowiska."
        ),
    )
    health.add_argument(
        "--environment",
        help=(
            "Nazwa środowiska z pliku YAML, które ma zostać załadowane. "
            "Opcjonalna, jeśli plik definiuje defaults.environment."
        ),
    )
    health.add_argument(
        "--skip-public",
        action="store_true",
        help="Pomija publiczny test (np. ładowanie rynków).",
    )
    health.add_argument(
        "--skip-private",
        action="store_true",
        help="Pomija prywatny test (np. pobieranie salda).",
    )
    health.add_argument(
        "--check",
        dest="checks",
        action="append",
        help=(
            "Wykonuje tylko wskazane testy zdrowia (np. --check public_api). "
            "Argument można podawać wielokrotnie lub przekazać listę rozdzieloną przecinkami. "
            "Nazwy testów są nieczułe na wielkość liter."
        ),
    )
    health.add_argument(
        "--list-checks",
        action="store_true",
        help="Wyświetla listę dostępnych testów i kończy działanie komendy.",
    )
    health.add_argument(
        "--private-asset",
        help="Symbol waluty, której saldo ma być weryfikowane w teście private_api (np. USDT).",
    )
    health.add_argument(
        "--private-min-balance",
        type=float,
        help="Minimalne wymagane saldo dla wskazanej waluty w teście private_api.",
    )
    health.add_argument(
        "--public-symbol",
        help=(
            "Symbol giełdowy używany w teście public_api (np. BTC/USDT). "
            "Domyślnie wybierany jest ticker z konfiguracji środowiska lub ładowane są całe rynki."
        ),
    )
    health.add_argument(
        "--paper-variant",
        help="Wymusza wariant symulatora paper (np. spot, margin, futures).",
    )
    health.add_argument(
        "--paper-initial-cash",
        type=float,
        help="Ustawia początkowy kapitał w symulatorze paper (wartość dodatnia).",
    )
    health.add_argument(
        "--paper-cash-asset",
        help="Ustawia walutę gotówkową w symulatorze paper (np. USDT).",
    )
    health.add_argument(
        "--paper-fee-rate",
        type=float,
        help="Ustawia stawkę prowizji symulatora paper (wartość nieujemna).",
    )
    health.add_argument(
        "--paper-leverage-limit",
        type=float,
        help=(
            "Ustawia limit dźwigni w symulatorze margin/futures (wartość dodatnia)."
        ),
    )
    health.add_argument(
        "--paper-maintenance-margin",
        type=float,
        help=(
            "Ustawia współczynnik maintenance margin w symulatorze (wartość dodatnia)."
        ),
    )
    health.add_argument(
        "--paper-funding-rate",
        type=float,
        help=(
            "Ustawia dzienny funding rate w symulatorze (może być ujemny/zerowy)."
        ),
    )
    health.add_argument(
        "--paper-funding-interval",
        type=float,
        help=(
            "Ustawia odstęp między naliczeniami funding w sekundach (wartość dodatnia)."
        ),
    )
    health.add_argument(
        "--paper-simulator-setting",
        dest="paper_simulator_settings",
        action="append",
        metavar="KEY=VALUE",
        help=(
            "Nadpisuje dowolny parametr symulatora paper (np. --paper-simulator-setting maintenance_margin_ratio=0.12)."
        ),
    )
    health.add_argument(
        "--watchdog-max-attempts",
        type=int,
        help="Ustawia maksymalną liczbę prób w retry policy watchdog-a (wartość dodatnia).",
    )
    health.add_argument(
        "--watchdog-base-delay",
        type=float,
        help="Ustawia początkowe opóźnienie retry w sekundach (wartość dodatnia).",
    )
    health.add_argument(
        "--watchdog-max-delay",
        type=float,
        help="Ustawia maksymalne opóźnienie retry w sekundach (wartość dodatnia).",
    )
    health.add_argument(
        "--watchdog-jitter-min",
        type=float,
        help="Nadpisuje minimalny jitter retry (wartość nieujemna).",
    )
    health.add_argument(
        "--watchdog-jitter-max",
        type=float,
        help="Nadpisuje maksymalny jitter retry (wartość nieujemna).",
    )
    health.add_argument(
        "--watchdog-failure-threshold",
        type=int,
        help="Ustawia próg otwarcia circuit breakera (liczba dodatnia).",
    )
    health.add_argument(
        "--watchdog-recovery-timeout",
        type=float,
        help="Ustawia czas regeneracji circuit breakera w sekundach (wartość dodatnia).",
    )
    health.add_argument(
        "--watchdog-half-open-success",
        type=int,
        help="Ustawia liczbę udanych prób wymaganych do zamknięcia stanu half-open (wartość dodatnia).",
    )
    health.add_argument(
        "--watchdog-retry-exception",
        dest="watchdog_retry_exceptions",
        action="append",
        metavar="MODULE.Class",
        help=(
            "Dodaje klasę wyjątku do listy retry watchdog-a (np. builtins.TimeoutError)."
            " Argument można powtarzać wielokrotnie."
        ),
    )
    health.add_argument(
        "--native-setting",
        dest="native_settings",
        action="append",
        metavar="KEY=VALUE",
        help="Nadpisuje ustawienie natywnego adaptera (np. --native-setting margin_mode=cross).",
    )
    health.add_argument(
        "--native-mode",
        choices=("margin", "futures"),
        help="Wymusza tryb natywnego adaptera (domyślnie zgodny z bieżącym trybem managera).",
    )
    health.add_argument(
        "--output-format",
        choices=("text", "json", "json-pretty"),
        default="text",
        help=(
            "Format wyjścia komendy (domyślnie text). Użyj json-pretty, aby otrzymać czytelny JSON."
        ),
    )
    health.add_argument(
        "--output-path",
        help=(
            "Ścieżka do pliku, do którego zostanie zapisany wynik testów. Dostępne tylko "
            "w połączeniu z --output-format=json lub json-pretty."
        ),
    )

    list_envs = subparsers.add_parser(
        "list-environments",
        help="Wyświetla zdefiniowane środowiska z pliku YAML.",
    )
    list_envs.add_argument(
        "--environment-config",
        help="Ścieżka do pliku YAML opisującego środowiska (domyślnie config/environments/exchange_modes.yaml).",
    )

    show_env = subparsers.add_parser(
        "show-environment",
        help="Prezentuje pełną konfigurację środowiska po scaleniu z wartościami domyślnymi.",
    )
    show_env.add_argument(
        "--environment-config",
        help="Ścieżka do pliku YAML opisującego środowiska (domyślnie config/environments/exchange_modes.yaml).",
    )
    show_env.add_argument(
        "--environment",
        required=True,
        help="Nazwa środowiska, którego konfigurację należy wyświetlić.",
    )

    catalog = subparsers.add_parser(
        "strategy-catalog",
        help="Wypisuje katalog silników strategii oraz opcjonalnie definicje z konfiguracji.",
    )
    catalog.add_argument(
        "--config",
        help="Ścieżka do pliku konfiguracji core, z którego zostaną odczytane definicje strategii.",
    )
    catalog.add_argument(
        "--scheduler",
        help="Opcjonalnie zawęża listę definicji do wskazanego scheduler-a.",
    )
    catalog.add_argument(
        "--engine",
        dest="engines",
        action="append",
        help="Filtruje wyniki po nazwie silnika (można podać wielokrotnie).",
    )
    catalog.add_argument(
        "--capability",
        dest="capabilities",
        action="append",
        help="Filtruje wyniki po wymaganej licencji/capability silnika.",
    )
    catalog.add_argument(
        "--tag",
        dest="tags",
        action="append",
        help="Filtruje wyniki po tagach (domyślnych lub wynikających z definicji).",
    )
    catalog.add_argument(
        "--output-format",
        choices=("text", "json", "json-pretty"),
        default="text",
        help="Format wyjścia (text/json/json-pretty).",
    )
    catalog.add_argument(
        "--include-parameters",
        action="store_true",
        help="Dołącza parametry strategii przy wczytanej konfiguracji core.",
    )

    plan = subparsers.add_parser(
        "scheduler-plan",
        help="Buduje raport konfiguracyjny scheduler-a multi-strategy.",
    )
    plan.add_argument(
        "--config",
        required=True,
        help="Ścieżka do pliku konfiguracji core.",
    )
    plan.add_argument(
        "--scheduler",
        help="Nazwa scheduler-a multi-strategy do opisania (domyślnie pierwszy z konfiguracji).",
    )
    plan.add_argument(
        "--output-format",
        choices=("text", "json", "json-pretty"),
        default="text",
        help="Format wyjścia (text/json/json-pretty).",
    )
    plan.add_argument(
        "--filter-tag",
        dest="filter_tags",
        action="append",
        help="Zawęża listę harmonogramów do strategii posiadających wskazany tag.",
    )
    plan.add_argument(
        "--filter-strategy",
        dest="filter_strategies",
        action="append",
        help="Zawęża listę harmonogramów do wskazanych nazw strategii.",
    )
    plan.add_argument(
        "--no-definitions",
        dest="include_definitions",
        action="store_false",
        help="Pomija sekcję definicji strategii w raporcie JSON.",
    )
    plan.set_defaults(include_definitions=True)

    compliance = subparsers.add_parser(
        "ai-compliance",
        help="Analizuje raporty audytu AI i brakujące podpisy compliance.",
    )
    compliance.add_argument(
        "--audit-root",
        help="Ścieżka do katalogu audytu AI (domyślnie audit/ai_decision).",
    )
    compliance.add_argument(
        "--limit",
        type=int,
        help="Liczba raportów do wczytania dla każdej kategorii (domyślnie 20).",
    )
    compliance.add_argument(
        "--since",
        help=(
            "Minimalny znacznik czasu raportów (np. '2024-05-01T00:00Z' lub "
            "'48h' dla ostatnich 48 godzin)."
        ),
    )
    compliance.add_argument(
        "--data-quality-category",
        help=(
            "Ogranicza raporty data_quality do wskazanej kategorii (np. completeness)."
        ),
    )
    compliance.add_argument(
        "--role",
        dest="roles",
        action="append",
        help="Wymusza zestaw ról podpisów (można podać wielokrotnie lub rozdzielać przecinkami).",
    )
    compliance.add_argument(
        "--output-format",
        choices=("text", "json", "json-pretty"),
        default="text",
        help="Format wyjścia (text/json/json-pretty).",
    )
    compliance.add_argument(
        "--enforce",
        action="store_true",
        help="Zwraca błąd, jeśli brakuje wymaganych podpisów dla wskazanych ról.",
    )

    return parser


def _load_exchange_profile(path: str | Path | None, exchange: str) -> dict[str, object]:
    if not path:
        return {}
    storage = Path(path).expanduser()
    if not storage.exists():
        return {}
    if tomllib is None:  # pragma: no cover - zabezpieczenie przed starszym Pythonem
        raise CLIUsageError("Uruchomienie CLI wymaga Pythona 3.11 lub nowszego (moduł tomllib).")
    try:
        with storage.open("rb") as handle:
            data = tomllib.load(handle)
    except OSError as exc:  # pragma: no cover - błędy IO raportujemy użytkownikowi
        raise CLIUsageError(f"Nie udało się odczytać pliku {storage}: {exc}") from exc
    except tomllib.TOMLDecodeError as exc:
        raise CLIUsageError(f"Plik {storage} zawiera niepoprawny TOML: {exc}") from exc
    section = data.get(exchange)
    if not isinstance(section, dict):
        return {}
    return dict(section)


def _extract_adapter_settings(profile: Mapping[str, object]) -> dict[str, object]:
    skip_keys = {
        "key",
        "secret",
        "mode",
        "passphrase",
        "testnet",
        "paper",
        "watchdog",
        "health_check",
        "native_adapter",
    }
    return {key: value for key, value in profile.items() if key not in skip_keys}


def _merge_mappings(
    base: Mapping[str, object] | None,
    override: Mapping[str, object] | None,
) -> dict[str, object]:
    result: dict[str, object] = dict(base or {})
    for key, value in (override or {}).items():
        if isinstance(value, Mapping) and isinstance(result.get(key), Mapping):
            result[key] = _merge_mappings(result[key], value)  # type: ignore[arg-type]
        else:
            result[key] = value
    return result


def _coerce_credential_value(value: object, *, key: str) -> str | None:
    if value is None:
        return None
    if not isinstance(value, str):
        return None
    stripped = value.strip()
    if not stripped:
        return None
    match = _ENV_PLACEHOLDER_RE.fullmatch(stripped)
    if match:
        env_name = match.group(1)
        env_value = os.environ.get(env_name)
        if env_value is None or not env_value.strip():
            raise CLIUsageError(
                f"Zmienna środowiskowa {env_name} nie zawiera wartości wymaganej dla '{key}'."
            )
        return env_value.strip()
    return stripped


def _coerce_optional_float(value: object, *, key: str) -> float | None:
    """Konwertuje wartość na liczbę zmiennoprzecinkową lub zwraca ``None``."""

    if value is None:
        return None
    if isinstance(value, (int, float)):
        return float(value)
    if isinstance(value, str):
        stripped = value.strip()
        if not stripped:
            return None
        try:
            return float(stripped)
        except ValueError as exc:
            raise CLIUsageError(f"Wartość {key} musi być liczbą.") from exc
    raise CLIUsageError(f"Wartość {key} musi być liczbą.")


def _normalize_native_mode(value: str, *, context: str) -> Mode:
    normalized = value.strip().lower()
    if normalized == "margin":
        return Mode.MARGIN
    if normalized == "futures":
        return Mode.FUTURES
    raise CLIUsageError(f"{context} wspiera tylko tryby 'margin' lub 'futures'.")


def _parse_native_setting_argument(argument: str) -> tuple[str, object]:
    if not isinstance(argument, str):
        raise CLIUsageError("Opcja --native-setting wymaga formatu klucz=wartość.")
    if "=" not in argument:
        raise CLIUsageError("Opcja --native-setting wymaga formatu klucz=wartość.")
    key_raw, value_raw = argument.split("=", 1)
    key = key_raw.strip()
    if not key:
        raise CLIUsageError("Opcja --native-setting wymaga niepustego klucza.")
    value = value_raw.strip()
    if (value.startswith("\"") and value.endswith("\"")) or (
        value.startswith("'") and value.endswith("'")
    ):
        value = value[1:-1]
    if not value:
        return key, ""
    lowered = value.casefold()
    if lowered == "true":
        return key, True
    if lowered == "false":
        return key, False
    if lowered in {"null", "none"}:
        return key, None
    try:
        return key, int(value)
    except ValueError:
        try:
            return key, float(value)
        except ValueError:
            return key, value


def _parse_paper_simulator_setting_argument(argument: str) -> tuple[str, float]:
    """Parses ``KEY=VALUE`` pairs for paper simulator overrides."""

    key, value = _parse_native_setting_argument(argument)
    if isinstance(value, bool):
        raise CLIUsageError(
            "Wartość opcji --paper-simulator-setting musi być liczbą zmiennoprzecinkową."
        )
    if isinstance(value, (int, float)):
        return key, float(value)
    raise CLIUsageError(
        "Wartość opcji --paper-simulator-setting musi być liczbą zmiennoprzecinkową."
    )


def _parse_compliance_roles(arguments: Sequence[str] | None) -> tuple[str, ...] | None:
    if not arguments:
        return None

    collected: list[str] = []
    for argument in arguments:
        if not argument:
            continue
        for part in re.split(r"[,\s]+", argument):
            normalized = part.strip()
            if normalized:
                collected.append(normalized)

    if not collected:
        return None

    try:
        return normalize_compliance_sign_off_roles(collected)
    except ValueError as exc:
        raise CLIUsageError(str(exc)) from exc


def _parse_cli_tags(arguments: Sequence[str] | None) -> tuple[str, ...]:
    if not arguments:
        return ()

    collected: list[str] = []
    for argument in arguments:
        if not argument:
            continue
        for part in re.split(r"[,\s]+", argument):
            normalized = part.strip()
            if normalized:
                collected.append(normalized)
    return tuple(collected)


def _parse_cli_sign_off_statuses(arguments: Sequence[str] | None) -> tuple[str, ...]:
    if not arguments:
        return ()

    supported = get_supported_sign_off_statuses()
    collected: list[str] = []
    for argument in arguments:
        if not argument:
            continue
        for part in re.split(r"[,\s]+", argument):
            normalized = normalize_sign_off_status(part)
            if not normalized:
                raise CLIUsageError(
                    "Nieznany status podpisu compliance: {value}. Dozwolone wartości: {choices}".format(
                        value=part or "",
                        choices=", ".join(supported),
                    )
                )
            collected.append(normalized)

    # zachowujemy kolejność pierwszego wystąpienia
    return tuple(dict.fromkeys(collected))


def _parse_cli_report_statuses(arguments: Sequence[str] | None) -> tuple[str, ...]:
    if not arguments:
        return ()

    collected: list[str] = []
    for argument in arguments:
        if not argument:
            continue
        for part in re.split(r"[,\s]+", argument):
            normalized = normalize_report_status(part)
            if normalized:
                collected.append(normalized)

    if not collected:
        return ()

    return tuple(dict.fromkeys(collected))


def _parse_cli_issue_codes(arguments: Sequence[str] | None) -> tuple[str, ...]:
    if not arguments:
        return ()

    collected: list[str] = []
    for argument in arguments:
        if not argument:
            continue
        for part in re.split(r"[,\s]+", argument):
            normalized = normalize_report_issue_code(part)
            if normalized:
                collected.append(normalized)

    if not collected:
        return ()

    return tuple(dict.fromkeys(collected))


def _parse_cli_policy_enforcement(arguments: Sequence[str] | None) -> tuple[bool, ...]:
    if not arguments:
        return ()

    collected: list[bool] = []
    for argument in arguments:
        if not argument:
            continue
        for part in re.split(r"[,\s]+", argument):
            normalized = normalize_policy_enforcement(part)
            if normalized is None:
                raise CLIUsageError(
                    "Nieznana wartość policy.enforce: {value}. Użyj 'enforced' lub 'not-enforced'.".format(
                        value=part or ""
                    )
                )
            collected.append(normalized)

    if not collected:
        return ()

    return tuple(dict.fromkeys(collected))


def _parse_cli_schedules(arguments: Sequence[str] | None) -> tuple[str, ...]:
    if not arguments:
        return ()

    collected: list[str] = []
    for argument in arguments:
        if not argument:
            continue
        for part in re.split(r"[,\s]+", argument):
            normalized = normalize_report_schedule(part)
            if not normalized:
                raise CLIUsageError(
                    "Niepoprawny harmonogram audytu: {value}. Podaj niepusty ciąg znaków.".format(
                        value=part or ""
                    )
                )
            collected.append(normalized)

    if not collected:
        return ()

    return tuple(dict.fromkeys(collected))


def _parse_cli_categories(arguments: Sequence[str] | None) -> tuple[str, ...]:
    if not arguments:
        return ()

    collected: list[str] = []
    for argument in arguments:
        if not argument:
            continue
        for part in re.split(r"[,\s]+", argument):
            normalized = normalize_report_category(part)
            if not normalized:
                raise CLIUsageError(
                    "Niepoprawna kategoria raportu: {value}. Podaj niepusty ciąg znaków.".format(
                        value=part or ""
                    )
                )
            collected.append(normalized)

    if not collected:
        return ()

    return tuple(dict.fromkeys(collected))


def _parse_cli_symbols(arguments: Sequence[str] | None) -> tuple[str, ...]:
    if not arguments:
        return ()

    collected: list[str] = []
    for argument in arguments:
        if not argument:
            continue
        for part in re.split(r"[,\s]+", argument):
            normalized = normalize_report_symbol(part)
            if not normalized:
                raise CLIUsageError(
                    "Niepoprawny symbol raportu: {value}. Podaj niepusty identyfikator rynku.".format(
                        value=part or ""
                    )
                )
            collected.append(normalized)

    if not collected:
        return ()

    return tuple(dict.fromkeys(collected))


def _parse_cli_job_names(arguments: Sequence[str] | None) -> tuple[str, ...]:
    if not arguments:
        return ()

    collected: list[str] = []
    for argument in arguments:
        if not argument:
            continue
        for part in re.split(r"[,\s]+", argument):
            normalized = normalize_report_job_name(part)
            if not normalized:
                raise CLIUsageError(
                    "Niepoprawna nazwa zadania audytu: {value}. Podaj niepusty ciąg znaków.".format(
                        value=part or ""
                    )
                )
            collected.append(normalized)

    if not collected:
        return ()

    return tuple(dict.fromkeys(collected))


def _parse_cli_pipelines(arguments: Sequence[str] | None) -> tuple[str, ...]:
    if not arguments:
        return ()

    collected: list[str] = []
    for argument in arguments:
        if not argument:
            continue
        for part in re.split(r"[,\s]+", argument):
            normalized = normalize_report_pipeline(part)
            if not normalized:
                raise CLIUsageError(
                    "Niepoprawny pipeline raportu: {value}. Podaj niepusty ciąg znaków.".format(
                        value=part or ""
                    )
                )
            collected.append(normalized)

    if not collected:
        return ()

    return tuple(dict.fromkeys(collected))


def _parse_cli_engines(arguments: Sequence[str] | None) -> tuple[str, ...]:
    if not arguments:
        return ()

    collected: list[str] = []
    for argument in arguments:
        if not argument:
            continue
        for part in re.split(r"[,\s]+", argument):
            normalized = normalize_report_engine(part)
            if not normalized:
                raise CLIUsageError(
                    "Niepoprawna nazwa silnika strategii: {value}. Podaj niepusty identyfikator.".format(
                        value=part or ""
                    )
                )
            collected.append(normalized)

    if not collected:
        return ()

    return tuple(dict.fromkeys(collected))


def _parse_cli_capabilities(arguments: Sequence[str] | None) -> tuple[str, ...]:
    if not arguments:
        return ()

    collected: list[str] = []
    for argument in arguments:
        if not argument:
            continue
        for part in re.split(r"[,\s]+", argument):
            normalized = normalize_report_capability(part)
            if not normalized:
                raise CLIUsageError(
                    "Niepoprawne capability strategii: {value}. Podaj niepusty identyfikator.".format(
                        value=part or ""
                    )
                )
            collected.append(normalized)

    if not collected:
        return ()

    return tuple(dict.fromkeys(collected))


def _parse_cli_environments(arguments: Sequence[str] | None) -> tuple[str, ...]:
    if not arguments:
        return ()

    collected: list[str] = []
    for argument in arguments:
        if not argument:
            continue
        for part in re.split(r"[,\s]+", argument):
            normalized = normalize_report_environment(part)
            if not normalized:
                raise CLIUsageError(
                    "Niepoprawne środowisko raportu: {value}. Podaj niepusty ciąg znaków.".format(
                        value=part or ""
                    )
                )
            collected.append(normalized)

    if not collected:
        return ()

    return tuple(dict.fromkeys(collected))


def _parse_cli_exchanges(arguments: Sequence[str] | None) -> tuple[str, ...]:
    if not arguments:
        return ()

    collected: list[str] = []
    for argument in arguments:
        if not argument:
            continue
        for part in re.split(r"[,\s]+", argument):
            normalized = normalize_report_exchange(part)
            if not normalized:
                raise CLIUsageError(
                    "Niepoprawna giełda lub źródło danych raportu: {value}. Podaj niepusty ciąg znaków.".format(
                        value=part or ""
                    )
                )
            collected.append(normalized)

    if not collected:
        return ()

    return tuple(dict.fromkeys(collected))


def _parse_cli_portfolios(arguments: Sequence[str] | None) -> tuple[str, ...]:
    if not arguments:
        return ()

    collected: list[str] = []
    for argument in arguments:
        if not argument:
            continue
        for part in re.split(r"[,\s]+", argument):
            normalized = normalize_report_portfolio(part)
            if not normalized:
                raise CLIUsageError(
                    "Niepoprawny portfel raportu: {value}. Podaj niepusty ciąg znaków.".format(
                        value=part or ""
                    )
                )
            collected.append(normalized)

    if not collected:
        return ()

    return tuple(dict.fromkeys(collected))


def _parse_cli_license_tiers(arguments: Sequence[str] | None) -> tuple[str, ...]:
    if not arguments:
        return ()

    collected: list[str] = []
    for argument in arguments:
        if not argument:
            continue
        for part in re.split(r"[,\s]+", argument):
            normalized = normalize_report_license_tier(part)
            if not normalized:
                raise CLIUsageError(
                    "Niepoprawny poziom licencji: {value}. Podaj niepusty ciąg znaków.".format(
                        value=part or ""
                    )
                )
            collected.append(normalized)

    if not collected:
        return ()

    return tuple(dict.fromkeys(collected))


def _parse_cli_risk_classes(arguments: Sequence[str] | None) -> tuple[str, ...]:
    if not arguments:
        return ()

    collected: list[str] = []
    for argument in arguments:
        if not argument:
            continue
        for part in re.split(r"[,\s]+", argument):
            normalized = normalize_report_risk_class(part)
            if not normalized:
                raise CLIUsageError(
                    "Niepoprawna klasa ryzyka: {value}. Podaj niepusty ciąg znaków.".format(
                        value=part or ""
                    )
                )
            collected.append(normalized)

    if not collected:
        return ()

    return tuple(dict.fromkeys(collected))


def _parse_cli_required_data(arguments: Sequence[str] | None) -> tuple[str, ...]:
    if not arguments:
        return ()

    collected: list[str] = []
    for argument in arguments:
        if not argument:
            continue
        for part in re.split(r"[,\s]+", argument):
            normalized = normalize_report_required_data(part)
            if not normalized:
                raise CLIUsageError(
                    "Niepoprawne źródło danych: {value}. Podaj niepusty ciąg znaków.".format(
                        value=part or ""
                    )
                )
            collected.append(normalized)

    if not collected:
        return ()

    return tuple(dict.fromkeys(collected))


def _parse_cli_profiles(arguments: Sequence[str] | None) -> tuple[str, ...]:
    if not arguments:
        return ()

    collected: list[str] = []
    for argument in arguments:
        if not argument:
            continue
        for part in re.split(r"[,\s]+", argument):
            normalized = normalize_report_profile(part)
            if not normalized:
                raise CLIUsageError(
                    "Niepoprawny profil strategii: {value}. Podaj niepusty identyfikator.".format(
                        value=part or ""
                    )
                )
            collected.append(normalized)

    if not collected:
        return ()

    return tuple(dict.fromkeys(collected))


def _parse_cli_strategies(arguments: Sequence[str] | None) -> tuple[str, ...]:
    if not arguments:
        return ()

    collected: list[str] = []
    for argument in arguments:
        if not argument:
            continue
        for part in re.split(r"[,\s]+", argument):
            normalized = normalize_report_strategy(part)
            if not normalized:
                raise CLIUsageError(
                    "Niepoprawny identyfikator strategii: {value}. Podaj niepustą nazwę.".format(
                        value=part or ""
                    )
                )
            collected.append(normalized)

    if not collected:
        return ()

    return tuple(dict.fromkeys(collected))


def _parse_cli_datasets(arguments: Sequence[str] | None) -> tuple[str, ...]:
    if not arguments:
        return ()

    collected: list[str] = []
    for argument in arguments:
        if not argument:
            continue
        for part in re.split(r"[,\s]+", argument):
            normalized = normalize_report_dataset(part)
            if not normalized:
                raise CLIUsageError(
                    "Niepoprawny identyfikator zbioru danych: {value}. Podaj niepusty ciąg znaków.".format(
                        value=part or ""
                    )
                )
            collected.append(normalized)

    if not collected:
        return ()

    return tuple(dict.fromkeys(collected))


def _parse_cli_models(arguments: Sequence[str] | None) -> tuple[str, ...]:
    if not arguments:
        return ()

    collected: list[str] = []
    for argument in arguments:
        if not argument:
            continue
        for part in re.split(r"[,\s]+", argument):
            normalized = normalize_report_model(part)
            if not normalized:
                raise CLIUsageError(
                    "Niepoprawny identyfikator modelu/artefaktu: {value}. Podaj niepustą nazwę.".format(
                        value=part or ""
                    )
                )
            collected.append(normalized)

    if not collected:
        return ()

    return tuple(dict.fromkeys(collected))


def _parse_cli_model_versions(arguments: Sequence[str] | None) -> tuple[str, ...]:
    if not arguments:
        return ()

    collected: list[str] = []
    for argument in arguments:
        if not argument:
            continue
        for part in re.split(r"[,\s]+", argument):
            normalized = normalize_report_model_version(part)
            if not normalized:
                raise CLIUsageError(
                    "Niepoprawna wersja modelu/artefaktu: {value}. Podaj niepustą wartość.".format(
                        value=part or ""
                    )
                )
            collected.append(normalized)

    if not collected:
        return ()

    return tuple(dict.fromkeys(collected))


def _parse_cli_runs(arguments: Sequence[str] | None) -> tuple[str, ...]:
    if not arguments:
        return ()

    collected: list[str] = []
    for argument in arguments:
        if not argument:
            continue
        for part in re.split(r"[,\s]+", argument):
            normalized = normalize_report_run(part)
            if not normalized:
                raise CLIUsageError(
                    "Niepoprawny run raportu: {value}. Podaj niepusty ciąg znaków.".format(
                        value=part or ""
                    )
                )
            collected.append(normalized)

    if not collected:
        return ()

    return tuple(dict.fromkeys(collected))


def _parse_cli_sources(arguments: Sequence[str] | None) -> tuple[str, ...]:
    if not arguments:
        return ()

    collected: list[str] = []
    for argument in arguments:
        if not argument:
            continue
        for part in re.split(r"[,\s]+", argument):
            normalized = normalize_report_source(part)
            if not normalized:
                raise CLIUsageError(
                    "Niepoprawne źródło raportu: {value}. Podaj niepusty ciąg znaków.".format(
                        value=part or ""
                    )
                )
            collected.append(normalized)

    if not collected:
        return ()

    return tuple(dict.fromkeys(collected))


def _resolve_since_cutoff(value: str, *, now: datetime | None = None) -> datetime:
    if not isinstance(value, str) or not value.strip():
        raise CLIUsageError("Opcja --since wymaga niepustej wartości.")

    reference = now or datetime.now(timezone.utc)
    candidate = value.strip()
    match = _SINCE_DURATION_RE.fullmatch(candidate)
    if match:
        amount = int(match.group("value"))
        unit = match.group("unit").lower()
        delta_map = {
            "s": timedelta(seconds=amount),
            "m": timedelta(minutes=amount),
            "h": timedelta(hours=amount),
            "d": timedelta(days=amount),
        }
        cutoff = reference - delta_map[unit]
        return cutoff.astimezone(timezone.utc)

    normalized = candidate
    if candidate.endswith("Z") or candidate.endswith("z"):
        normalized = candidate[:-1] + "+00:00"
    try:
        parsed = datetime.fromisoformat(normalized)
    except ValueError as exc:
        raise CLIUsageError(
            "Opcja --since wymaga formatu ISO 8601 lub skrótu (np. 24h, 7d)."
        ) from exc
    if parsed.tzinfo is None:
        parsed = parsed.replace(tzinfo=timezone.utc)
    return parsed.astimezone(timezone.utc)


def _jsonify_payload(value):
    if isinstance(value, Mapping):
        return {str(key): _jsonify_payload(val) for key, val in value.items()}
    if isinstance(value, (list, tuple, set, frozenset)):
        return [_jsonify_payload(item) for item in value]
    return value


def _parse_compliance_roles(arguments: Sequence[str] | None) -> tuple[str, ...] | None:
    if not arguments:
        return None

    collected: list[str] = []
    for argument in arguments:
        if not argument:
            continue
        for part in re.split(r"[,\s]+", argument):
            normalized = part.strip()
            if normalized:
                collected.append(normalized)

    if not collected:
        return None

    try:
        return normalize_compliance_sign_off_roles(collected)
    except ValueError as exc:
        raise CLIUsageError(str(exc)) from exc


def _parse_cli_tags(arguments: Sequence[str] | None) -> tuple[str, ...]:
    if not arguments:
        return ()

    collected: list[str] = []
    for argument in arguments:
        if not argument:
            continue
        for part in re.split(r"[,\s]+", argument):
            normalized = part.strip()
            if normalized:
                collected.append(normalized)
    return tuple(collected)


def _parse_cli_sign_off_statuses(arguments: Sequence[str] | None) -> tuple[str, ...]:
    if not arguments:
        return ()

    supported = get_supported_sign_off_statuses()
    collected: list[str] = []
    for argument in arguments:
        if not argument:
            continue
        for part in re.split(r"[,\s]+", argument):
            normalized = normalize_sign_off_status(part)
            if not normalized:
                raise CLIUsageError(
                    "Nieznany status podpisu compliance: {value}. Dozwolone wartości: {choices}".format(
                        value=part or "",
                        choices=", ".join(supported),
                    )
                )
            collected.append(normalized)

    # zachowujemy kolejność pierwszego wystąpienia
    return tuple(dict.fromkeys(collected))


def _parse_cli_report_statuses(arguments: Sequence[str] | None) -> tuple[str, ...]:
    if not arguments:
        return ()

    collected: list[str] = []
    for argument in arguments:
        if not argument:
            continue
        for part in re.split(r"[,\s]+", argument):
            normalized = normalize_report_status(part)
            if normalized:
                collected.append(normalized)

    if not collected:
        return ()

    return tuple(dict.fromkeys(collected))


def _parse_cli_policy_enforcement(arguments: Sequence[str] | None) -> tuple[bool, ...]:
    if not arguments:
        return ()

    collected: list[bool] = []
    for argument in arguments:
        if not argument:
            continue
        for part in re.split(r"[,\s]+", argument):
            normalized = normalize_policy_enforcement(part)
            if normalized is None:
                raise CLIUsageError(
                    "Nieznana wartość policy.enforce: {value}. Użyj 'enforced' lub 'not-enforced'.".format(
                        value=part or ""
                    )
                )
            collected.append(normalized)

    if not collected:
        return ()

    return tuple(dict.fromkeys(collected))


def _parse_cli_schedules(arguments: Sequence[str] | None) -> tuple[str, ...]:
    if not arguments:
        return ()

    collected: list[str] = []
    for argument in arguments:
        if not argument:
            continue
        for part in re.split(r"[,\s]+", argument):
            normalized = normalize_report_schedule(part)
            if not normalized:
                raise CLIUsageError(
                    "Niepoprawny harmonogram audytu: {value}. Podaj niepusty ciąg znaków.".format(
                        value=part or ""
                    )
                )
            collected.append(normalized)

    if not collected:
        return ()

    return tuple(dict.fromkeys(collected))


def _parse_cli_categories(arguments: Sequence[str] | None) -> tuple[str, ...]:
    if not arguments:
        return ()

    collected: list[str] = []
    for argument in arguments:
        if not argument:
            continue
        for part in re.split(r"[,\s]+", argument):
            normalized = normalize_report_category(part)
            if not normalized:
                raise CLIUsageError(
                    "Niepoprawna kategoria raportu: {value}. Podaj niepusty ciąg znaków.".format(
                        value=part or ""
                    )
                )
            collected.append(normalized)

    if not collected:
        return ()

    return tuple(dict.fromkeys(collected))


def _parse_cli_symbols(arguments: Sequence[str] | None) -> tuple[str, ...]:
    if not arguments:
        return ()

    collected: list[str] = []
    for argument in arguments:
        if not argument:
            continue
        for part in re.split(r"[,\s]+", argument):
            normalized = normalize_report_symbol(part)
            if not normalized:
                raise CLIUsageError(
                    "Niepoprawny symbol raportu: {value}. Podaj niepusty identyfikator rynku.".format(
                        value=part or ""
                    )
                )
            collected.append(normalized)

    if not collected:
        return ()

    return tuple(dict.fromkeys(collected))


def _parse_cli_job_names(arguments: Sequence[str] | None) -> tuple[str, ...]:
    if not arguments:
        return ()

    collected: list[str] = []
    for argument in arguments:
        if not argument:
            continue
        for part in re.split(r"[,\s]+", argument):
            normalized = normalize_report_job_name(part)
            if not normalized:
                raise CLIUsageError(
                    "Niepoprawna nazwa zadania audytu: {value}. Podaj niepusty ciąg znaków.".format(
                        value=part or ""
                    )
                )
            collected.append(normalized)

    if not collected:
        return ()

    return tuple(dict.fromkeys(collected))


def _parse_cli_pipelines(arguments: Sequence[str] | None) -> tuple[str, ...]:
    if not arguments:
        return ()

    collected: list[str] = []
    for argument in arguments:
        if not argument:
            continue
        for part in re.split(r"[,\s]+", argument):
            normalized = normalize_report_pipeline(part)
            if not normalized:
                raise CLIUsageError(
                    "Niepoprawny pipeline raportu: {value}. Podaj niepusty ciąg znaków.".format(
                        value=part or ""
                    )
                )
            collected.append(normalized)

    if not collected:
        return ()

    return tuple(dict.fromkeys(collected))


def _parse_cli_capabilities(arguments: Sequence[str] | None) -> tuple[str, ...]:
    if not arguments:
        return ()

    collected: list[str] = []
    for argument in arguments:
        if not argument:
            continue
        for part in re.split(r"[,\s]+", argument):
            normalized = normalize_report_capability(part)
            if not normalized:
                raise CLIUsageError(
                    "Niepoprawne capability strategii: {value}. Podaj niepusty identyfikator.".format(
                        value=part or ""
                    )
                )
            collected.append(normalized)

    if not collected:
        return ()

    return tuple(dict.fromkeys(collected))


def _parse_cli_environments(arguments: Sequence[str] | None) -> tuple[str, ...]:
    if not arguments:
        return ()

    collected: list[str] = []
    for argument in arguments:
        if not argument:
            continue
        for part in re.split(r"[,\s]+", argument):
            normalized = normalize_report_environment(part)
            if not normalized:
                raise CLIUsageError(
                    "Niepoprawne środowisko raportu: {value}. Podaj niepusty ciąg znaków.".format(
                        value=part or ""
                    )
                )
            collected.append(normalized)

    if not collected:
        return ()

    return tuple(dict.fromkeys(collected))


def _parse_cli_exchanges(arguments: Sequence[str] | None) -> tuple[str, ...]:
    if not arguments:
        return ()

    collected: list[str] = []
    for argument in arguments:
        if not argument:
            continue
        for part in re.split(r"[,\s]+", argument):
            normalized = normalize_report_exchange(part)
            if not normalized:
                raise CLIUsageError(
                    "Niepoprawna giełda lub źródło danych raportu: {value}. Podaj niepusty ciąg znaków.".format(
                        value=part or ""
                    )
                )
            collected.append(normalized)

    if not collected:
        return ()

    return tuple(dict.fromkeys(collected))


def _parse_cli_portfolios(arguments: Sequence[str] | None) -> tuple[str, ...]:
    if not arguments:
        return ()

    collected: list[str] = []
    for argument in arguments:
        if not argument:
            continue
        for part in re.split(r"[,\s]+", argument):
            normalized = normalize_report_portfolio(part)
            if not normalized:
                raise CLIUsageError(
                    "Niepoprawny portfel raportu: {value}. Podaj niepusty ciąg znaków.".format(
                        value=part or ""
                    )
                )
            collected.append(normalized)

    if not collected:
        return ()

    return tuple(dict.fromkeys(collected))


def _parse_cli_license_tiers(arguments: Sequence[str] | None) -> tuple[str, ...]:
    if not arguments:
        return ()

    collected: list[str] = []
    for argument in arguments:
        if not argument:
            continue
        for part in re.split(r"[,\s]+", argument):
            normalized = normalize_report_license_tier(part)
            if not normalized:
                raise CLIUsageError(
                    "Niepoprawny poziom licencji: {value}. Podaj niepusty ciąg znaków.".format(
                        value=part or ""
                    )
                )
            collected.append(normalized)

    if not collected:
        return ()

    return tuple(dict.fromkeys(collected))


def _parse_cli_risk_classes(arguments: Sequence[str] | None) -> tuple[str, ...]:
    if not arguments:
        return ()

    collected: list[str] = []
    for argument in arguments:
        if not argument:
            continue
        for part in re.split(r"[,\s]+", argument):
            normalized = normalize_report_risk_class(part)
            if not normalized:
                raise CLIUsageError(
                    "Niepoprawna klasa ryzyka: {value}. Podaj niepusty ciąg znaków.".format(
                        value=part or ""
                    )
                )
            collected.append(normalized)

    if not collected:
        return ()

    return tuple(dict.fromkeys(collected))


def _parse_cli_required_data(arguments: Sequence[str] | None) -> tuple[str, ...]:
    if not arguments:
        return ()

    collected: list[str] = []
    for argument in arguments:
        if not argument:
            continue
        for part in re.split(r"[,\s]+", argument):
            normalized = normalize_report_required_data(part)
            if not normalized:
                raise CLIUsageError(
                    "Niepoprawne źródło danych: {value}. Podaj niepusty ciąg znaków.".format(
                        value=part or ""
                    )
                )
            collected.append(normalized)

    if not collected:
        return ()

    return tuple(dict.fromkeys(collected))


def _parse_cli_profiles(arguments: Sequence[str] | None) -> tuple[str, ...]:
    if not arguments:
        return ()

    collected: list[str] = []
    for argument in arguments:
        if not argument:
            continue
        for part in re.split(r"[,\s]+", argument):
            normalized = normalize_report_profile(part)
            if not normalized:
                raise CLIUsageError(
                    "Niepoprawny profil strategii: {value}. Podaj niepusty identyfikator.".format(
                        value=part or ""
                    )
                )
            collected.append(normalized)

    if not collected:
        return ()

    return tuple(dict.fromkeys(collected))


def _parse_cli_strategies(arguments: Sequence[str] | None) -> tuple[str, ...]:
    if not arguments:
        return ()

    collected: list[str] = []
    for argument in arguments:
        if not argument:
            continue
        for part in re.split(r"[,\s]+", argument):
            normalized = normalize_report_strategy(part)
            if not normalized:
                raise CLIUsageError(
                    "Niepoprawny identyfikator strategii: {value}. Podaj niepustą nazwę.".format(
                        value=part or ""
                    )
                )
            collected.append(normalized)

    if not collected:
        return ()

    return tuple(dict.fromkeys(collected))


def _parse_cli_datasets(arguments: Sequence[str] | None) -> tuple[str, ...]:
    if not arguments:
        return ()

    collected: list[str] = []
    for argument in arguments:
        if not argument:
            continue
        for part in re.split(r"[,\s]+", argument):
            normalized = normalize_report_dataset(part)
            if not normalized:
                raise CLIUsageError(
                    "Niepoprawny identyfikator zbioru danych: {value}. Podaj niepusty ciąg znaków.".format(
                        value=part or ""
                    )
                )
            collected.append(normalized)

    if not collected:
        return ()

    return tuple(dict.fromkeys(collected))


def _parse_cli_models(arguments: Sequence[str] | None) -> tuple[str, ...]:
    if not arguments:
        return ()

    collected: list[str] = []
    for argument in arguments:
        if not argument:
            continue
        for part in re.split(r"[,\s]+", argument):
            normalized = normalize_report_model(part)
            if not normalized:
                raise CLIUsageError(
                    "Niepoprawny identyfikator modelu/artefaktu: {value}. Podaj niepustą nazwę.".format(
                        value=part or ""
                    )
                )
            collected.append(normalized)

    if not collected:
        return ()

    return tuple(dict.fromkeys(collected))


def _parse_cli_model_versions(arguments: Sequence[str] | None) -> tuple[str, ...]:
    if not arguments:
        return ()

    collected: list[str] = []
    for argument in arguments:
        if not argument:
            continue
        for part in re.split(r"[,\s]+", argument):
            normalized = normalize_report_model_version(part)
            if not normalized:
                raise CLIUsageError(
                    "Niepoprawna wersja modelu/artefaktu: {value}. Podaj niepustą wartość.".format(
                        value=part or ""
                    )
                )
            collected.append(normalized)

    if not collected:
        return ()

    return tuple(dict.fromkeys(collected))


def _parse_cli_runs(arguments: Sequence[str] | None) -> tuple[str, ...]:
    if not arguments:
        return ()

    collected: list[str] = []
    for argument in arguments:
        if not argument:
            continue
        for part in re.split(r"[,\s]+", argument):
            normalized = normalize_report_run(part)
            if not normalized:
                raise CLIUsageError(
                    "Niepoprawny run raportu: {value}. Podaj niepusty ciąg znaków.".format(
                        value=part or ""
                    )
                )
            collected.append(normalized)

    if not collected:
        return ()

    return tuple(dict.fromkeys(collected))


def _parse_cli_sources(arguments: Sequence[str] | None) -> tuple[str, ...]:
    if not arguments:
        return ()

    collected: list[str] = []
    for argument in arguments:
        if not argument:
            continue
        for part in re.split(r"[,\s]+", argument):
            normalized = normalize_report_source(part)
            if not normalized:
                raise CLIUsageError(
                    "Niepoprawne źródło raportu: {value}. Podaj niepusty ciąg znaków.".format(
                        value=part or ""
                    )
                )
            collected.append(normalized)

    if not collected:
        return ()

    return tuple(dict.fromkeys(collected))


def _resolve_since_cutoff(value: str, *, now: datetime | None = None) -> datetime:
    if not isinstance(value, str) or not value.strip():
        raise CLIUsageError("Opcja --since wymaga niepustej wartości.")

    reference = now or datetime.now(timezone.utc)
    candidate = value.strip()
    match = _SINCE_DURATION_RE.fullmatch(candidate)
    if match:
        amount = int(match.group("value"))
        unit = match.group("unit").lower()
        delta_map = {
            "s": timedelta(seconds=amount),
            "m": timedelta(minutes=amount),
            "h": timedelta(hours=amount),
            "d": timedelta(days=amount),
        }
        cutoff = reference - delta_map[unit]
        return cutoff.astimezone(timezone.utc)

    normalized = candidate
    if candidate.endswith("Z") or candidate.endswith("z"):
        normalized = candidate[:-1] + "+00:00"
    try:
        parsed = datetime.fromisoformat(normalized)
    except ValueError as exc:
        raise CLIUsageError(
            "Opcja --since wymaga formatu ISO 8601 lub skrótu (np. 24h, 7d)."
        ) from exc
    if parsed.tzinfo is None:
        parsed = parsed.replace(tzinfo=timezone.utc)
    return parsed.astimezone(timezone.utc)


def _jsonify_payload(value):
    if isinstance(value, Mapping):
        return {str(key): _jsonify_payload(val) for key, val in value.items()}
    if isinstance(value, (list, tuple, set, frozenset)):
        return [_jsonify_payload(item) for item in value]
    return value


def _parse_compliance_roles(arguments: Sequence[str] | None) -> tuple[str, ...] | None:
    if not arguments:
        return None

    collected: list[str] = []
    for argument in arguments:
        if not argument:
            continue
        for part in re.split(r"[,\s]+", argument):
            normalized = part.strip()
            if normalized:
                collected.append(normalized)

    if not collected:
        return None

    try:
        return normalize_compliance_sign_off_roles(collected)
    except ValueError as exc:
        raise CLIUsageError(str(exc)) from exc


def _resolve_since_cutoff(value: str, *, now: datetime | None = None) -> datetime:
    if not isinstance(value, str) or not value.strip():
        raise CLIUsageError("Opcja --since wymaga niepustej wartości.")

    reference = now or datetime.now(timezone.utc)
    candidate = value.strip()
    match = _SINCE_DURATION_RE.fullmatch(candidate)
    if match:
        amount = int(match.group("value"))
        unit = match.group("unit").lower()
        delta_map = {
            "s": timedelta(seconds=amount),
            "m": timedelta(minutes=amount),
            "h": timedelta(hours=amount),
            "d": timedelta(days=amount),
        }
        cutoff = reference - delta_map[unit]
        return cutoff.astimezone(timezone.utc)

    normalized = candidate
    if candidate.endswith("Z") or candidate.endswith("z"):
        normalized = candidate[:-1] + "+00:00"
    try:
        parsed = datetime.fromisoformat(normalized)
    except ValueError as exc:
        raise CLIUsageError(
            "Opcja --since wymaga formatu ISO 8601 lub skrótu (np. 24h, 7d)."
        ) from exc
    if parsed.tzinfo is None:
        parsed = parsed.replace(tzinfo=timezone.utc)
    return parsed.astimezone(timezone.utc)


def _jsonify_payload(value):
    if isinstance(value, Mapping):
        return {str(key): _jsonify_payload(val) for key, val in value.items()}
    if isinstance(value, (list, tuple, set, frozenset)):
        return [_jsonify_payload(item) for item in value]
    return value


def _extract_jitter_pair(value: object) -> tuple[float, float] | None:
    """Konwertuje sekwencję na parę ``(min, max)`` dla jittera."""

    if isinstance(value, (list, tuple)) and len(value) >= 2:
        try:
            return float(value[0]), float(value[1])
        except (TypeError, ValueError):
            return None
    return None


def _read_environment_payload(
    path: str | Path,
) -> tuple[Path, Mapping[str, object] | None, dict[str, Mapping[str, object]]]:
    if yaml is None:  # pragma: no cover - opcjonalna zależność
        raise CLIUsageError(
            "Wczytanie konfiguracji środowisk wymaga pakietu PyYAML (pip install pyyaml)."
        )

    storage = Path(path).expanduser()
    if not storage.exists():
        raise CLIUsageError(f"Plik konfiguracji środowisk {storage} nie istnieje.")

    try:
        with storage.open("r", encoding="utf-8") as handle:
            payload = yaml.safe_load(handle) or {}
    except yaml.YAMLError as exc:  # type: ignore[attr-defined]
        raise CLIUsageError(f"Plik {storage} zawiera niepoprawny YAML: {exc}") from exc
    except OSError as exc:
        raise CLIUsageError(f"Nie udało się odczytać pliku {storage}: {exc}") from exc

    if not isinstance(payload, Mapping):
        raise CLIUsageError(f"Plik {storage} musi zawierać słownik środowisk.")

    defaults_raw = payload.get("defaults")
    defaults: Mapping[str, object] | None = (
        defaults_raw if isinstance(defaults_raw, Mapping) else None
    )

    environments: dict[str, Mapping[str, object]] = {}
    for key, value in payload.items():
        if key == "defaults":
            continue
        if not isinstance(key, str):
            raise CLIUsageError(
                f"Klucz środowiska musi być łańcuchem znaków – wykryto {key!r} w pliku {storage}."
            )
        if not isinstance(value, Mapping):
            raise CLIUsageError(
                f"Środowisko '{key}' w pliku {storage} musi być opisane słownikiem konfiguracji."
            )
        environments[key] = value

    return storage, defaults, environments


def _load_environment_profile(path: str | Path, environment: str) -> dict[str, object]:
    storage, defaults, environments = _read_environment_payload(path)

    section = environments.get(environment)
    if not isinstance(section, Mapping):
        raise CLIUsageError(f"Środowisko '{environment}' nie istnieje w pliku {storage}.")

    merged = _merge_mappings(defaults, section)
    merged.setdefault("name", environment)
    merged.setdefault("__path__", str(storage))
    return merged


def _summarize_environment(profile: Mapping[str, object]) -> str:
    name_raw = profile.get("name")
    name = (
        str(name_raw).strip()
        if isinstance(name_raw, str) and str(name_raw).strip()
        else "(nieznane)"
    )

    path_raw = profile.get("__path__")
    path = str(path_raw) if isinstance(path_raw, str) and path_raw else str(DEFAULT_ENVIRONMENT_CONFIG_PATH)

    summary_parts: list[str] = []

    exchange_raw = profile.get("exchange")
    if isinstance(exchange_raw, str) and exchange_raw.strip():
        summary_parts.append(f"exchange={exchange_raw.strip()}")

    portfolio_raw = profile.get("portfolio")
    if isinstance(portfolio_raw, str) and portfolio_raw.strip():
        summary_parts.append(f"portfolio={portfolio_raw.strip()}")

    manager_cfg = profile.get("exchange_manager") if isinstance(profile.get("exchange_manager"), Mapping) else None
    if isinstance(manager_cfg, Mapping):
        mode_raw = manager_cfg.get("mode")
        if isinstance(mode_raw, str) and mode_raw.strip():
            summary_parts.append(f"mode={mode_raw.strip()}")

        if "testnet" in manager_cfg:
            summary_parts.append(f"testnet={'true' if bool(manager_cfg.get('testnet')) else 'false'}")

        paper_variant = manager_cfg.get("paper_variant")
        if isinstance(paper_variant, str) and paper_variant.strip():
            summary_parts.append(f"paper_variant={paper_variant.strip()}")

    suffix = f" [{', '.join(summary_parts)}]" if summary_parts else ""
    return f"Aktywne środowisko: {name} ({path}){suffix}"


def _resolve_credential(
    *,
    inline: str | None,
    env_name: str | None,
    profile: Mapping[str, object] | None,
    environment: Mapping[str, object] | None,
    key: str,
) -> str | None:
    if inline is not None:
        return inline
    if env_name:
        value = os.environ.get(env_name)
        if value is None or not value.strip():
            raise CLIUsageError(
                f"Zmienna środowiskowa {env_name} nie zawiera wartości wymaganej dla '{key}'."
            )
        return value
    lookup_keys = _CREDENTIAL_ALIASES.get(key, (key,))
    for source in (environment, profile):
        if not isinstance(source, Mapping):
            continue
        for alias in lookup_keys:
            value = _coerce_credential_value(source.get(alias), key=key)
            if value is not None:
                return value
    return None


def _configure_mode(manager: ExchangeManager, mode: str | None, *, testnet: bool) -> None:
    normalized = (mode or "spot").lower()
    if normalized == "paper":
        manager.set_mode(paper=True)
    elif normalized == "margin":
        manager.set_mode(margin=True, testnet=testnet)
    elif normalized == "futures":
        manager.set_mode(futures=True, testnet=testnet)
    else:
        manager.set_mode(spot=True, testnet=testnet)


def _resolve_exception_class(path: str, *, context: str) -> type[Exception]:
    candidate = path.strip()
    if not candidate:
        raise CLIUsageError(f"{context} wymaga niepustej nazwy klasy wyjątku.")
    module_path, separator, class_name = candidate.replace(":", ".").rpartition(".")
    if not separator:
        raise CLIUsageError(
            f"{context} wymaga pełnej ścieżki modułowej (np. module.ExceptionClass)."
        )
    try:
        module = importlib.import_module(module_path)
    except ImportError as exc:  # pragma: no cover - zależne od środowiska uruchomienia
        raise CLIUsageError(f"Nie udało się zaimportować modułu {module_path!r}: {exc}") from exc
    try:
        attr = getattr(module, class_name)
    except AttributeError as exc:
        raise CLIUsageError(
            f"Moduł {module_path!r} nie zawiera klasy {class_name!r} wymaganej przez {context}."
        ) from exc
    if not isinstance(attr, type) or not issubclass(attr, Exception):
        raise CLIUsageError(
            f"{candidate!r} nie jest klasą wyjątku – wymagane są typy dziedziczące po Exception."
        )
    return attr


def _parse_retry_exceptions_config(value: object, *, context: str) -> tuple[type[Exception], ...]:
    if value is None:
        return ()
    if isinstance(value, str):
        candidates: Sequence[object] = (value,)
    elif isinstance(value, Sequence) and not isinstance(value, (bytes, bytearray, str)):
        candidates = value
    else:
        raise CLIUsageError(f"{context} musi być listą nazw klas wyjątków.")

    resolved: list[type[Exception]] = []
    for entry in candidates:
        if isinstance(entry, type) and issubclass(entry, Exception):
            resolved.append(entry)
            continue
        if not isinstance(entry, str):
            raise CLIUsageError(f"{context} może zawierać wyłącznie nazwy klas wyjątków.")
        resolved.append(_resolve_exception_class(entry, context=context))
    return tuple(resolved)


def _stringify_retry_exception(entry: object) -> str:
    if isinstance(entry, type) and issubclass(entry, Exception):
        return f"{entry.__module__}.{entry.__qualname__}"
    return str(entry)


def _serialize_watchdog_config(config: Mapping[str, object] | None) -> dict[str, object] | None:
    if not isinstance(config, Mapping) or not config:
        return None
    payload: dict[str, object] = {}
    retry_policy = config.get("retry_policy")
    if isinstance(retry_policy, Mapping):
        payload["retry_policy"] = dict(retry_policy)
    circuit_breaker = config.get("circuit_breaker")
    if isinstance(circuit_breaker, Mapping):
        payload["circuit_breaker"] = dict(circuit_breaker)
    if "retry_exceptions" in config:
        raw_exceptions = config.get("retry_exceptions")
        if isinstance(raw_exceptions, Sequence) and not isinstance(raw_exceptions, (bytes, bytearray, str)):
            items = list(raw_exceptions)
        elif raw_exceptions is None:
            items = []
        else:
            items = [raw_exceptions]
        payload["retry_exceptions"] = [
            _stringify_retry_exception(item) for item in items if item is not None
        ]
    return payload or None


def _configure_watchdog(manager: ExchangeManager, profile: Mapping[str, object]) -> None:
    watchdog = profile.get("watchdog")
    if not isinstance(watchdog, Mapping):
        return
    retry_policy = watchdog.get("retry_policy")
    circuit_breaker = watchdog.get("circuit_breaker")
    retry_exceptions = watchdog.get("retry_exceptions")
    kwargs: dict[str, object] = {}
    if isinstance(retry_policy, Mapping):
        kwargs["retry_policy"] = retry_policy
    if isinstance(circuit_breaker, Mapping):
        kwargs["circuit_breaker"] = circuit_breaker
    if retry_exceptions is not None:
        kwargs["retry_exceptions"] = _parse_retry_exceptions_config(
            retry_exceptions, context="Konfiguracja watchdog.retry_exceptions"
        )
    if kwargs:
        manager.configure_watchdog(**kwargs)


def _normalize_requested_checks(raw_checks: Sequence[str] | None) -> list[str]:
    """Zamienia argumenty CLI na listę unikalnych nazw testów."""

    if not raw_checks:
        return []
    normalized: list[str] = []
    seen: set[str] = set()
    for entry in raw_checks:
        if not entry:
            continue
        pieces = (segment.strip() for segment in entry.split(","))
        for piece in pieces:
            if not piece:
                continue
            canonical = piece.casefold()
            if canonical not in seen:
                normalized.append(canonical)
                seen.add(canonical)
    return normalized


def _build_health_checks(
    manager: ExchangeManager,
    *,
    include_public: bool,
    include_private: bool,
    public_symbol: str | None,
    private_asset: str | None,
    private_min_balance: float | None,
) -> list[HealthCheck]:
    checks: list[HealthCheck] = []
    if include_public:
        if public_symbol:
            checks.append(HealthCheck(name="public_api", check=lambda: manager.fetch_ticker(public_symbol)))
        else:
            checks.append(HealthCheck(name="public_api", check=lambda: manager.load_markets()))
    if include_private:
        asset_label = private_asset

        def _validate_private() -> object:
            balance = manager.fetch_balance()
            if not asset_label:
                return balance
            if not isinstance(balance, Mapping):
                raise RuntimeError(
                    "Odpowiedź salda powinna być mapą z sekcjami total/free – otrzymano inny typ."
                )

            normalized = asset_label.upper()

            def _extract(section: Mapping[str, object] | None) -> float | None:
                if not isinstance(section, Mapping):
                    return None
                for key, raw_value in section.items():
                    if isinstance(key, str) and key.upper() == normalized:
                        try:
                            return float(raw_value) if raw_value is not None else None
                        except (TypeError, ValueError) as exc:  # pragma: no cover - defensywne logowanie
                            raise RuntimeError(
                                f"Nie udało się sparsować salda {asset_label} do liczby: {raw_value!r}"
                            ) from exc
                return None

            candidates: list[Mapping[str, object] | None] = [
                balance.get("total"),
                balance.get("free"),
                balance.get("used"),
            ]
            amount = None
            for section in candidates:
                amount = _extract(section)
                if amount is not None:
                    break
            if amount is None:
                amount = _extract(balance)

            if amount is None:
                raise RuntimeError(f"Saldo nie zawiera waluty {asset_label} w sekcjach total/free.")

            if private_min_balance is not None and amount < private_min_balance:
                raise RuntimeError(
                    f"Saldo waluty {asset_label} ({amount:.8f}) jest niższe niż wymagane minimum {private_min_balance:.8f}."
                )

            return balance

        checks.append(HealthCheck(name="private_api", check=_validate_private))
    if not checks:
        raise CLIUsageError("Brak aktywnych testów zdrowia – włącz przynajmniej jeden check.")
    return checks


def _format_details(details: Mapping[str, object]) -> str:
    if not details:
        return ""
    parts: list[str] = []
    for key in sorted(details):
        value = details[key]
        parts.append(f"{key}={value}")
    return " [" + ", ".join(parts) + "]"


def run_health_check(
    args: argparse.Namespace,
    *,
    manager_factory: type[ExchangeManager] = ExchangeManager,
) -> int:
    output_format = getattr(args, "output_format", "text") or "text"
    if getattr(args, "list_checks", False):
        print("Dostępne testy health-check:")
        for name in _SUPPORTED_HEALTH_CHECKS:
            print(f"  * {name}")
        return 0
    environment_profile: dict[str, object] = {}
    environment_name: str | None = getattr(args, "environment", None)
    env_config_arg = getattr(args, "environment_config", None)
    environment_summary: str | None = None
    native_adapter_payload: dict[str, object] | None = None
    watchdog_payload: dict[str, object] | None = None
    if environment_name or env_config_arg:
        config_path = env_config_arg or str(DEFAULT_ENVIRONMENT_CONFIG_PATH)
        selected_environment = environment_name
        if not selected_environment:
            _, defaults, _ = _read_environment_payload(config_path)
            default_env = None
            if isinstance(defaults, Mapping):
                raw_default = defaults.get("environment")
                if isinstance(raw_default, str) and raw_default.strip():
                    default_env = raw_default.strip()
            if not default_env:
                raise CLIUsageError(
                    "Argument --environment-config wymaga podania nazwy środowiska (--environment) "
                    "lub zdefiniowania defaults.environment w pliku."
                )
            selected_environment = default_env
        environment_profile = _load_environment_profile(config_path, selected_environment)
        environment_summary = _summarize_environment(environment_profile)
    exchange_id = args.exchange or environment_profile.get("exchange")
    if not exchange_id:
        raise CLIUsageError("Nie określono giełdy – podaj --exchange lub konfigurację środowiska.")
    exchange_id = str(exchange_id)

    profile = _load_exchange_profile(args.credentials_file, exchange_id)
    profile_mode = str(profile.get("mode", "spot") or "spot") if "mode" in profile else None

    env_manager_cfg = environment_profile.get("exchange_manager")
    env_manager_cfg = env_manager_cfg if isinstance(env_manager_cfg, Mapping) else {}

    env_mode_raw = env_manager_cfg.get("mode") if "mode" in env_manager_cfg else None
    env_mode = str(env_mode_raw) if isinstance(env_mode_raw, str) else None

    mode_choice = args.mode or env_mode or profile_mode

    profile_testnet = profile.get("testnet") if "testnet" in profile else None
    env_testnet = env_manager_cfg.get("testnet") if "testnet" in env_manager_cfg else None
    if args.testnet:
        testnet_flag = True
    elif env_testnet is not None:
        testnet_flag = bool(env_testnet)
    elif profile_testnet is not None:
        testnet_flag = bool(profile_testnet)
    else:
        testnet_flag = False

    manager = manager_factory(exchange_id=exchange_id)
    _configure_mode(manager, mode_choice or profile_mode, testnet=testnet_flag)

    if environment_summary and output_format == "text":
        print(environment_summary)

    profile_mapping = profile if profile else None
    environment_credentials = environment_profile.get("credentials") if isinstance(environment_profile.get("credentials"), Mapping) else None
    api_key = _resolve_credential(
        inline=getattr(args, "key", None),
        env_name=getattr(args, "key_env", None),
        profile=profile_mapping,
        environment=environment_credentials,
        key="key",
    )
    secret = _resolve_credential(
        inline=getattr(args, "secret", None),
        env_name=getattr(args, "secret_env", None),
        profile=profile_mapping,
        environment=environment_credentials,
        key="secret",
    )
    passphrase = _resolve_credential(
        inline=getattr(args, "passphrase", None),
        env_name=getattr(args, "passphrase_env", None),
        profile=profile_mapping,
        environment=environment_credentials,
        key="passphrase",
    )
    manager.set_credentials(api_key, secret, passphrase=passphrase)

    if environment_profile:
        paper_variant = env_manager_cfg.get("paper_variant")
        if isinstance(paper_variant, str) and paper_variant.strip():
            manager.set_paper_variant(paper_variant)

        if "paper_initial_cash" in env_manager_cfg:
            initial_cash = env_manager_cfg.get("paper_initial_cash")
            cash_asset = env_manager_cfg.get("paper_cash_asset")
            manager.set_paper_balance(
                float(initial_cash),
                asset=str(cash_asset) if isinstance(cash_asset, str) and cash_asset.strip() else None,
            )
        elif "paper_cash_asset" in env_manager_cfg:
            cash_asset_only = env_manager_cfg.get("paper_cash_asset")
            if isinstance(cash_asset_only, str) and cash_asset_only.strip():
                manager.set_paper_balance(manager.get_paper_initial_cash(), asset=cash_asset_only)

        if "paper_fee_rate" in env_manager_cfg:
            manager.set_paper_fee_rate(float(env_manager_cfg.get("paper_fee_rate")))

    env_mode_raw = env_manager_cfg.get("mode") if "mode" in env_manager_cfg else None
    env_mode = str(env_mode_raw) if isinstance(env_mode_raw, str) else None

    mode_choice = args.mode or env_mode or profile_mode

    profile_testnet = profile.get("testnet") if "testnet" in profile else None
    env_testnet = env_manager_cfg.get("testnet") if "testnet" in env_manager_cfg else None
    if args.testnet:
        testnet_flag = True
    elif env_testnet is not None:
        testnet_flag = bool(env_testnet)
    elif profile_testnet is not None:
        testnet_flag = bool(profile_testnet)
    else:
        testnet_flag = False

    manager = manager_factory(exchange_id=exchange_id)
    _configure_mode(manager, mode_choice or profile_mode, testnet=testnet_flag)

    profile_mapping = profile if profile else None
    environment_credentials = environment_profile.get("credentials") if isinstance(environment_profile.get("credentials"), Mapping) else None
    api_key = _resolve_credential(
        inline=getattr(args, "key", None),
        env_name=getattr(args, "key_env", None),
        profile=profile_mapping,
        environment=environment_credentials,
        key="key",
    )
    secret = _resolve_credential(
        inline=getattr(args, "secret", None),
        env_name=getattr(args, "secret_env", None),
        profile=profile_mapping,
        environment=environment_credentials,
        key="secret",
    )
    passphrase = _resolve_credential(
        inline=getattr(args, "passphrase", None),
        env_name=getattr(args, "passphrase_env", None),
        profile=profile_mapping,
        environment=environment_credentials,
        key="passphrase",
    )
    manager.set_credentials(api_key, secret, passphrase=passphrase)

    if environment_profile:
        paper_variant = env_manager_cfg.get("paper_variant")
        if isinstance(paper_variant, str) and paper_variant.strip():
            manager.set_paper_variant(paper_variant)

        if "paper_initial_cash" in env_manager_cfg:
            initial_cash = env_manager_cfg.get("paper_initial_cash")
            cash_asset = env_manager_cfg.get("paper_cash_asset")
            manager.set_paper_balance(
                float(initial_cash),
                asset=str(cash_asset) if isinstance(cash_asset, str) and cash_asset.strip() else None,
            )
        elif "paper_cash_asset" in env_manager_cfg:
            cash_asset_only = env_manager_cfg.get("paper_cash_asset")
            if isinstance(cash_asset_only, str) and cash_asset_only.strip():
                manager.set_paper_balance(manager.get_paper_initial_cash(), asset=cash_asset_only)

        if "paper_fee_rate" in env_manager_cfg:
            manager.set_paper_fee_rate(float(env_manager_cfg.get("paper_fee_rate")))

        simulator_settings = env_manager_cfg.get("simulator")
        if isinstance(simulator_settings, Mapping):
            manager.configure_paper_simulator(**simulator_settings)

    combined_watchdog = _merge_mappings(
        profile.get("watchdog") if isinstance(profile.get("watchdog"), Mapping) else None,
        env_manager_cfg.get("watchdog") if isinstance(env_manager_cfg.get("watchdog"), Mapping) else None,
    )
    if combined_watchdog:
        _configure_watchdog(manager, {"watchdog": combined_watchdog})

        simulator_settings = env_manager_cfg.get("simulator")
        if isinstance(simulator_settings, Mapping):
            manager.configure_paper_simulator(**simulator_settings)

    cli_paper_variant = getattr(args, "paper_variant", None)
    if isinstance(cli_paper_variant, str) and cli_paper_variant.strip():
        manager.set_paper_variant(cli_paper_variant)

    cli_paper_cash_asset = getattr(args, "paper_cash_asset", None)
    if cli_paper_cash_asset is not None:
        normalized_asset = str(cli_paper_cash_asset).strip()
        if not normalized_asset:
            raise CLIUsageError("Opcja --paper-cash-asset wymaga niepustej wartości.")
        cli_paper_cash_asset = normalized_asset

    cli_initial_cash = getattr(args, "paper_initial_cash", None)
    if cli_initial_cash is not None:
        if cli_initial_cash <= 0:
            raise CLIUsageError("Opcja --paper-initial-cash wymaga dodatniej wartości.")
        manager.set_paper_balance(float(cli_initial_cash), asset=cli_paper_cash_asset)
    elif cli_paper_cash_asset is not None:
        manager.set_paper_balance(manager.get_paper_initial_cash(), asset=cli_paper_cash_asset)

    cli_fee_rate = getattr(args, "paper_fee_rate", None)
    if cli_fee_rate is not None:
        if cli_fee_rate < 0:
            raise CLIUsageError("Opcja --paper-fee-rate wymaga nieujemnej wartości.")
        manager.set_paper_fee_rate(float(cli_fee_rate))

    simulator_overrides: dict[str, float] = {}
    cli_leverage_limit = getattr(args, "paper_leverage_limit", None)
    if cli_leverage_limit is not None:
        if cli_leverage_limit <= 0:
            raise CLIUsageError("Opcja --paper-leverage-limit wymaga dodatniej wartości.")
        simulator_overrides["leverage_limit"] = float(cli_leverage_limit)

    cli_maintenance_margin = getattr(args, "paper_maintenance_margin", None)
    if cli_maintenance_margin is not None:
        if cli_maintenance_margin <= 0:
            raise CLIUsageError(
                "Opcja --paper-maintenance-margin wymaga dodatniej wartości."
            )
        simulator_overrides["maintenance_margin_ratio"] = float(cli_maintenance_margin)

    cli_funding_rate = getattr(args, "paper_funding_rate", None)
    if cli_funding_rate is not None:
        simulator_overrides["funding_rate"] = float(cli_funding_rate)

    cli_funding_interval = getattr(args, "paper_funding_interval", None)
    if cli_funding_interval is not None:
        if cli_funding_interval <= 0:
            raise CLIUsageError(
                "Opcja --paper-funding-interval wymaga dodatniej wartości (sekundy)."
            )
        simulator_overrides["funding_interval_seconds"] = float(cli_funding_interval)

    cli_simulator_setting_args = getattr(args, "paper_simulator_settings", None) or []
    for raw_argument in cli_simulator_setting_args:
        key, value = _parse_paper_simulator_setting_argument(raw_argument)
        simulator_overrides[key] = value

    if simulator_overrides:
        try:
            manager.configure_paper_simulator(**simulator_overrides)
        except ValueError as exc:
            raise CLIUsageError(str(exc)) from exc

    combined_watchdog = _merge_mappings(
        profile.get("watchdog") if isinstance(profile.get("watchdog"), Mapping) else None,
        env_manager_cfg.get("watchdog") if isinstance(env_manager_cfg.get("watchdog"), Mapping) else None,
    )
    if combined_watchdog:
        combined_watchdog = dict(combined_watchdog)
    else:
        combined_watchdog = {}

    retry_cfg = combined_watchdog.get("retry_policy")
    retry_policy: dict[str, object] = dict(retry_cfg) if isinstance(retry_cfg, Mapping) else {}
    retry_overridden = False

    cli_retry_exception_args = getattr(args, "watchdog_retry_exceptions", None) or []
    if cli_retry_exception_args:
        normalized_exceptions: list[str] = []
        for raw_exc in cli_retry_exception_args:
            if not isinstance(raw_exc, str) or not raw_exc.strip():
                raise CLIUsageError(
                    "Opcja --watchdog-retry-exception wymaga niepustej nazwy klasy wyjątku."
                )
            normalized_exceptions.append(raw_exc.strip())
        combined_watchdog["retry_exceptions"] = normalized_exceptions

    cli_retry_max_attempts = getattr(args, "watchdog_max_attempts", None)
    if cli_retry_max_attempts is not None:
        if cli_retry_max_attempts <= 0:
            raise CLIUsageError("Opcja --watchdog-max-attempts wymaga dodatniej wartości.")
        retry_policy["max_attempts"] = int(cli_retry_max_attempts)
        retry_overridden = True

    cli_retry_base_delay = getattr(args, "watchdog_base_delay", None)
    if cli_retry_base_delay is not None:
        if cli_retry_base_delay <= 0:
            raise CLIUsageError("Opcja --watchdog-base-delay wymaga dodatniej wartości.")
        retry_policy["base_delay"] = float(cli_retry_base_delay)
        retry_overridden = True

    cli_retry_max_delay = getattr(args, "watchdog_max_delay", None)
    if cli_retry_max_delay is not None:
        if cli_retry_max_delay <= 0:
            raise CLIUsageError("Opcja --watchdog-max-delay wymaga dodatniej wartości.")
        retry_policy["max_delay"] = float(cli_retry_max_delay)
        retry_overridden = True

    jitter_min_arg = getattr(args, "watchdog_jitter_min", None)
    jitter_max_arg = getattr(args, "watchdog_jitter_max", None)
    if jitter_min_arg is not None and jitter_min_arg < 0:
        raise CLIUsageError("Opcja --watchdog-jitter-min wymaga nieujemnej wartości.")
    if jitter_max_arg is not None and jitter_max_arg < 0:
        raise CLIUsageError("Opcja --watchdog-jitter-max wymaga nieujemnej wartości.")
    if jitter_min_arg is not None or jitter_max_arg is not None:
        existing_jitter = _extract_jitter_pair(retry_policy.get("jitter"))
        jitter_min = float(jitter_min_arg) if jitter_min_arg is not None else (existing_jitter[0] if existing_jitter else 0.0)
        jitter_max = float(jitter_max_arg) if jitter_max_arg is not None else (existing_jitter[1] if existing_jitter else 0.2)
        if jitter_max < jitter_min:
            raise CLIUsageError("Opcja --watchdog-jitter-max musi być większa lub równa wartości minimalnej.")
        retry_policy["jitter"] = (jitter_min, jitter_max)
        retry_overridden = True

    if retry_policy or retry_overridden:
        combined_watchdog["retry_policy"] = retry_policy

    circuit_cfg = combined_watchdog.get("circuit_breaker")
    circuit_breaker: dict[str, object] = dict(circuit_cfg) if isinstance(circuit_cfg, Mapping) else {}
    circuit_overridden = False

    cli_failure_threshold = getattr(args, "watchdog_failure_threshold", None)
    if cli_failure_threshold is not None:
        if cli_failure_threshold <= 0:
            raise CLIUsageError("Opcja --watchdog-failure-threshold wymaga dodatniej wartości.")
        circuit_breaker["failure_threshold"] = int(cli_failure_threshold)
        circuit_overridden = True

    cli_recovery_timeout = getattr(args, "watchdog_recovery_timeout", None)
    if cli_recovery_timeout is not None:
        if cli_recovery_timeout <= 0:
            raise CLIUsageError("Opcja --watchdog-recovery-timeout wymaga dodatniej wartości.")
        circuit_breaker["recovery_timeout"] = float(cli_recovery_timeout)
        circuit_overridden = True

    cli_half_open_success = getattr(args, "watchdog_half_open_success", None)
    if cli_half_open_success is not None:
        if cli_half_open_success <= 0:
            raise CLIUsageError("Opcja --watchdog-half-open-success wymaga dodatniej wartości.")
        circuit_breaker["half_open_success_threshold"] = int(cli_half_open_success)
        circuit_overridden = True

    if circuit_breaker or circuit_overridden:
        combined_watchdog["circuit_breaker"] = circuit_breaker

    watchdog_payload = _serialize_watchdog_config(combined_watchdog)

    if combined_watchdog:
        _configure_watchdog(manager, {"watchdog": combined_watchdog})

    native_settings: dict[str, object] = {}
    native_mode_override: Mode | None = None

    profile_settings = _extract_adapter_settings(profile)
    if profile_settings and manager.mode in {Mode.MARGIN, Mode.FUTURES}:
        native_settings.update(profile_settings)

    env_native = env_manager_cfg.get("native_adapter")
    if isinstance(env_native, Mapping):
        native_settings_cfg = env_native.get("settings")
        if isinstance(native_settings_cfg, Mapping):
            native_settings.update(native_settings_cfg)
        native_mode_raw = env_native.get("mode")
        if isinstance(native_mode_raw, str) and native_mode_raw.strip():
            native_mode_override = _normalize_native_mode(
                native_mode_raw,
                context="Konfiguracja natywnego adaptera",
            )

    cli_native_mode = getattr(args, "native_mode", None)
    if isinstance(cli_native_mode, str) and cli_native_mode.strip():
        native_mode_override = _normalize_native_mode(
            cli_native_mode,
            context="Opcja --native-mode",
        )

    cli_native_setting_args = getattr(args, "native_settings", None) or []
    cli_native_settings_provided = False
    for raw_argument in cli_native_setting_args:
        key, value = _parse_native_setting_argument(raw_argument)
        native_settings[key] = value
        cli_native_settings_provided = True

    should_configure_native = bool(native_settings) or native_mode_override is not None or cli_native_settings_provided
    if should_configure_native:
        target_mode = native_mode_override
        if target_mode is None and manager.mode in {Mode.MARGIN, Mode.FUTURES}:
            target_mode = manager.mode
        if target_mode is None:
            raise CLIUsageError(
                "Konfiguracja natywnego adaptera wymaga trybu margin lub futures. "
                "Ustaw --mode, profil lub użyj --native-mode."
            )
        manager.configure_native_adapter(settings=native_settings or {}, mode=target_mode)
        native_adapter_payload = {
            "mode": target_mode.value,
            "settings": dict(native_settings),
        }
    health_profile = _merge_mappings(
        profile.get("health_check") if isinstance(profile.get("health_check"), Mapping) else None,
        environment_profile.get("health_check")
        if isinstance(environment_profile.get("health_check"), Mapping)
        else None,
    )
    health_config: Mapping[str, object] = health_profile
    public_symbol = None
    if isinstance(health_config, Mapping):
        symbol_raw = health_config.get("public_symbol")
        if isinstance(symbol_raw, str) and symbol_raw.strip():
            public_symbol = symbol_raw.strip()
    private_asset = None
    private_min_balance = None
    if isinstance(health_config, Mapping):
        asset_raw = health_config.get("private_asset")
        if isinstance(asset_raw, str) and asset_raw.strip():
            private_asset = asset_raw.strip().upper()
        private_min_balance = _coerce_optional_float(
            health_config.get("private_min_balance"), key="health_check.private_min_balance"
        )
    cli_public_symbol = getattr(args, "public_symbol", None)
    if isinstance(cli_public_symbol, str) and cli_public_symbol.strip():
        public_symbol = cli_public_symbol.strip()
    cli_private_asset = getattr(args, "private_asset", None)
    if isinstance(cli_private_asset, str) and cli_private_asset.strip():
        private_asset = cli_private_asset.strip().upper()
    cli_private_min_balance = getattr(args, "private_min_balance", None)
    if cli_private_min_balance is not None:
        private_min_balance = float(cli_private_min_balance)
    requested_checks = _normalize_requested_checks(getattr(args, "checks", None))
    if requested_checks:
        invalid = [name for name in requested_checks if name not in _SUPPORTED_HEALTH_CHECKS]
        if invalid:
            raise CLIUsageError(
                "Nieznane testy zdrowia: "
                + ", ".join(sorted(invalid))
                + ". Dostępne: "
                + ", ".join(_SUPPORTED_HEALTH_CHECKS)
                + "."
            )
    requested_set = set(requested_checks)

    skip_public = bool(args.skip_public)
    skip_private = bool(args.skip_private)
    if isinstance(health_config, Mapping):
        skip_public = skip_public or bool(health_config.get("skip_public"))
        skip_private = skip_private or bool(health_config.get("skip_private"))

    include_public = not skip_public and (not requested_checks or "public_api" in requested_set)
    include_private = not skip_private and (not requested_checks or "private_api" in requested_set)
    notes: list[str] = []
    public_disabled_reason: str | None = None
    private_disabled_reason: str | None = None

    if skip_public and (not requested_checks or "public_api" in requested_set):
        public_disabled_reason = "Test public_api został wyłączony (--skip-public lub konfiguracja)."
    if skip_private and (not requested_checks or "private_api" in requested_set):
        private_disabled_reason = "Test private_api został wyłączony (--skip-private lub konfiguracja)."

    if include_private:
        if manager.mode is Mode.PAPER:
            include_private = False
            private_disabled_reason = "Test private_api nie jest obsługiwany w trybie paper."
            notes.append("Pomijam test private_api w trybie paper.")
        elif not (api_key and secret):
            include_private = False
            private_disabled_reason = "Brak kompletnych poświadczeń API."
            notes.append("Pomijam test private_api – brak kompletnych poświadczeń API.")

    if requested_checks:
        if "public_api" in requested_set and not include_public:
            reason = public_disabled_reason or "Test public_api jest niedostępny w tym uruchomieniu."
            raise CLIUsageError(f"Nie można uruchomić testu public_api: {reason}")
        if "private_api" in requested_set and not include_private:
            reason = private_disabled_reason or "Test private_api jest niedostępny w tym uruchomieniu."
            raise CLIUsageError(f"Nie można uruchomić testu private_api: {reason}")

    checks = _build_health_checks(
        manager,
        include_public=include_public,
        include_private=include_private,
        public_symbol=public_symbol,
        private_asset=private_asset,
        private_min_balance=private_min_balance,
    )
    include_public = any(check.name == "public_api" for check in checks)
    include_private = any(check.name == "private_api" for check in checks)
    monitor = manager.create_health_monitor(checks)
    results = monitor.run()

    for note in notes:
        print(note, file=sys.stderr)

    overall = HealthMonitor.overall_status(results)

    output_path_arg = getattr(args, "output_path", None)

    if output_format not in {"json", "json-pretty"} and output_path_arg:
        raise CLIUsageError(
            "Opcja --output-path wymaga formatu wyjścia JSON (ustaw --output-format=json lub json-pretty)."
        )

    if output_format in {"json", "json-pretty"}:
        payload_environment = dict(environment_profile) if environment_profile else None
        if payload_environment is not None:
            payload_environment = dict(payload_environment)
        paper_payload = {
            "variant": manager.get_paper_variant(),
            "initial_cash": manager.get_paper_initial_cash(),
            "cash_asset": manager.get_paper_cash_asset(),
            "fee_rate": manager.get_paper_fee_rate(),
        }
        simulator_settings = manager.get_paper_simulator_settings()
        if simulator_settings:
            paper_payload["simulator"] = simulator_settings
        payload = {
            "exchange": exchange_id,
            "mode": manager.mode.value,
            "testnet": bool(testnet_flag),
            "environment": payload_environment,
            "environment_summary": environment_summary,
            "notes": notes,
            "requested_checks": list(requested_checks) if requested_checks else None,
            "include_public": include_public,
            "include_private": include_private,
            "private_asset": private_asset,
            "private_min_balance": private_min_balance,
            "paper": paper_payload,
            "watchdog": watchdog_payload,
            "native_adapter": native_adapter_payload,
            "results": [
                {
                    "name": result.name,
                    "status": result.status.value,
                    "latency": result.latency,
                    "details": dict(result.details),
                }
                for result in results
            ],
            "overall_status": overall.value,
        }
        json_kwargs: dict[str, object] = {"ensure_ascii": False}
        if output_format == "json-pretty":
            json_kwargs["indent"] = 2
            json_kwargs["sort_keys"] = True
        rendered_payload = json.dumps(payload, **json_kwargs)  # type: ignore[arg-type]
        print(rendered_payload)
        if output_path_arg:
            destination = Path(output_path_arg).expanduser()
            try:
                destination.parent.mkdir(parents=True, exist_ok=True)
                destination.write_text(rendered_payload + "\n", encoding="utf-8")
            except OSError as exc:
                raise CLIUsageError(f"Nie udało się zapisać wyniku do pliku {destination}: {exc}") from exc
    else:
        for result in results:
            latency = f"{result.latency:.3f}s"
            details = _format_details(result.details)
            print(f"{result.name}: {result.status.value} (latency={latency}){details}")
        print(f"Overall status: {overall.value}")

    exit_code_map = {
        HealthStatus.HEALTHY: 0,
        HealthStatus.DEGRADED: 1,
        HealthStatus.UNAVAILABLE: 2,
    }
    return exit_code_map.get(overall, 2)


def list_environments(args: argparse.Namespace) -> int:
    config_path = getattr(args, "environment_config", None) or str(DEFAULT_ENVIRONMENT_CONFIG_PATH)
    storage, defaults, environments = _read_environment_payload(config_path)

    defaults_dict = dict(defaults or {})
    default_environment_raw = defaults_dict.get("environment")
    default_environment = (
        str(default_environment_raw).strip()
        if isinstance(default_environment_raw, str) and default_environment_raw.strip()
        else None
    )
    default_exchange = defaults_dict.get("exchange")
    default_exchange = (
        str(default_exchange).strip()
        if isinstance(default_exchange, str) and str(default_exchange).strip()
        else None
    )
    defaults_manager = (
        defaults_dict.get("exchange_manager")
        if isinstance(defaults_dict.get("exchange_manager"), Mapping)
        else None
    )

    print(f"Zdefiniowane środowiska ({storage}):")
    if not environments:
        print("  (brak środowisk)")
        return 0

    for name in sorted(environments):
        section = environments[name]
        description_raw = section.get("description")
        description = (
            str(description_raw).strip()
            if isinstance(description_raw, str) and description_raw.strip()
            else ""
        )
        exchange_raw = section.get("exchange")
        exchange = (
            str(exchange_raw).strip()
            if isinstance(exchange_raw, str) and exchange_raw.strip()
            else default_exchange
        )

        manager_cfg = section.get("exchange_manager") if isinstance(section.get("exchange_manager"), Mapping) else None
        merged_manager = _merge_mappings(defaults_manager, manager_cfg) if (defaults_manager or manager_cfg) else {}

        mode_raw = merged_manager.get("mode")
        mode = (
            str(mode_raw).strip()
            if isinstance(mode_raw, str) and str(mode_raw).strip()
            else None
        )

        summary_parts: list[str] = []
        if exchange:
            summary_parts.append(f"exchange={exchange}")
        if mode:
            summary_parts.append(f"mode={mode}")

        testnet_flag = merged_manager.get("testnet")
        if testnet_flag is not None:
            summary_parts.append(f"testnet={'true' if bool(testnet_flag) else 'false'}")

        paper_variant = merged_manager.get("paper_variant")
        if isinstance(paper_variant, str) and paper_variant.strip():
            summary_parts.append(f"paper_variant={paper_variant.strip()}")

        default_mark = " (default)" if default_environment and name == default_environment else ""
        summary = " [" + ", ".join(summary_parts) + "]" if summary_parts else ""

        description_suffix = f" - {description}" if description else ""
        print(f"  * {name}{default_mark}{summary}{description_suffix}")

    return 0


def show_environment(args: argparse.Namespace) -> int:
    environment_name = getattr(args, "environment", None)
    if not environment_name:
        raise CLIUsageError("Komenda show-environment wymaga podania nazwy środowiska (--environment).")

    config_path = getattr(args, "environment_config", None) or str(DEFAULT_ENVIRONMENT_CONFIG_PATH)
    profile = _load_environment_profile(config_path, environment_name)

    storage = profile.get("__path__")
    source_path = str(storage) if isinstance(storage, str) else config_path

    print(f"Środowisko '{environment_name}' ({source_path}):")

    printable = dict(profile)
    printable.pop("__path__", None)

    if not printable:
        print("  (pusta konfiguracja)")
        return 0

    if yaml is not None:  # pragma: no cover - fallback dla braku PyYAML
        rendered = yaml.safe_dump(  # type: ignore[union-attr]
            printable,
            sort_keys=True,
            allow_unicode=True,
            default_flow_style=False,
        ).strip()
    else:  # pragma: no cover - środowiska wymagają PyYAML, ale zapewniamy czytelny fallback
        rendered = repr(printable)

    for line in rendered.splitlines():
        print(f"  {line}")

    return 0


def show_ai_compliance(args: argparse.Namespace) -> int:
    output_format = getattr(args, "output_format", "text") or "text"
    enforce = bool(getattr(args, "enforce", False))

    limit_option = getattr(args, "limit", None)
    if limit_option is None:
        limit = 20
    else:
        if limit_option <= 0:
            raise CLIUsageError("Opcja --limit wymaga dodatniej liczby całkowitej.")
        limit = int(limit_option)

    audit_root_value = getattr(args, "audit_root", None)
    audit_root: Path | None = None
    if audit_root_value:
        audit_root = Path(audit_root_value).expanduser()

    since_option = getattr(args, "since", None)
    since_cutoff: datetime | None = None
    if since_option:
        since_cutoff = _resolve_since_cutoff(since_option)

    roles_param = _parse_compliance_roles(getattr(args, "roles", None))
    effective_roles = (
        roles_param
        if roles_param is not None
        else normalize_compliance_sign_off_roles(None)
    )

    load_kwargs: dict[str, object] = {"limit": limit}
    if audit_root is not None:
        load_kwargs["audit_root"] = audit_root
    dq_category = getattr(args, "data_quality_category", None)

    try:
        dq_kwargs = dict(load_kwargs)
        if dq_category:
            dq_kwargs["category"] = dq_category
        dq_reports = load_recent_data_quality_reports(**dq_kwargs)
        drift_reports = load_recent_drift_reports(**load_kwargs)
    except Exception as exc:  # pragma: no cover - przekładamy błąd na CLIUsageError
        raise CLIUsageError(f"Nie udało się wczytać raportów audytu: {exc}") from exc

    if since_cutoff is not None:
        dq_reports = filter_audit_reports_since(dq_reports, since=since_cutoff)
        drift_reports = filter_audit_reports_since(drift_reports, since=since_cutoff)

    dq_summary = summarize_data_quality_reports(dq_reports, roles=roles_param)
    drift_summary = summarize_drift_reports(drift_reports, roles=roles_param)

    exit_code = 0
    try:
        if enforce:
            pending_map = ensure_compliance_sign_offs(
                data_quality_reports=dq_reports,
                drift_reports=drift_reports,
                roles=roles_param,
            )
        else:
            pending_map = collect_pending_compliance_sign_offs(
                data_quality_reports=dq_reports,
                drift_reports=drift_reports,
                roles=roles_param,
            )
    except ComplianceSignOffError as exc:
        pending_map = exc.pending
        exit_code = 3

    missing_entries = {
        role: tuple(entries)
        for role, entries in pending_map.items()
        if entries
    }

    if output_format in {"json", "json-pretty"}:
        payload: dict[str, object] = {
            "roles": list(effective_roles),
            "enforced": enforce,
            "limit": limit,
            "data_quality": _jsonify_payload(dq_summary),
            "drift": _jsonify_payload(drift_summary),
            "pending_sign_off": _jsonify_payload(pending_map),
            "missing_sign_off": {
                role: len(entries) for role, entries in missing_entries.items()
            },
        }
        if audit_root is not None:
            payload["audit_root"] = str(audit_root)
        if since_cutoff is not None:
            payload["since"] = since_cutoff.replace(microsecond=0).isoformat().replace(
                "+00:00", "Z"
            )
        json_kwargs: dict[str, object] = {"ensure_ascii": False}
        if output_format == "json-pretty":
            json_kwargs["indent"] = 2
            json_kwargs["sort_keys"] = True
        print(json.dumps(payload, **json_kwargs))  # type: ignore[arg-type]
        return exit_code

    if audit_root is not None:
        print(f"Katalog audytu: {audit_root}")
    if since_cutoff is not None:
        print(
            "Minimalny znacznik czasu: "
            + since_cutoff.replace(microsecond=0).isoformat().replace("+00:00", "Z")
        )
    print("Wymagane role: " + ", ".join(effective_roles))
    print(f"Limit raportów: {limit}")

    print(
        "Raporty jakości danych: total={total} alerts={alerts} enforced={enforced}".format(
            total=dq_summary.get("total", 0),
            alerts=dq_summary.get("alerts", 0),
            enforced=dq_summary.get("enforced_alerts", 0),
        )
    )
    by_category = dq_summary.get("by_category", {})
    if by_category:
        print("  Kategorie alertów:")
        for category, stats in sorted(by_category.items()):
            print(
                "    - {category}: total={total} alerts={alerts} enforced={enforced} status={status}".format(
                    category=category,
                    total=stats.get("total", 0),
                    alerts=stats.get("alerts", 0),
                    enforced=stats.get("enforced_alerts", 0),
                    status=stats.get("latest_status") or "-",
                )
            )
            latest_path = stats.get("latest_report_path")
            if latest_path:
                print(f"      ostatni_raport={latest_path}")
    else:
        print("  Kategorie alertów: (brak danych)")

    print(
        "Raporty dryfu: total={total} przekroczone={exceeds} ostatni={latest} ostatni_alert={latest_exceed}".format(
            total=drift_summary.get("total", 0),
            exceeds=drift_summary.get("exceeds_threshold", 0),
            latest=drift_summary.get("latest_report_path") or "-",
            latest_exceed=drift_summary.get("latest_exceeding_report_path") or "-",
        )
    )

    if missing_entries:
        print("Brakujące podpisy compliance:")
        for role, entries in missing_entries.items():
            print(f"  - {role}: {len(entries)} raport(y)")
            for entry in entries:
                category = entry.get("category") or "unknown"
                status = entry.get("status") or "pending"
                path = entry.get("report_path") or "-"
                print(f"      • {category}: status={status} raport={path}")
    else:
        print("Brak braków podpisów compliance.")

    if enforce and missing_entries:
        return 3

    return exit_code


def _guard_summary_from_counts(
    counts: Mapping[str, int],
    capabilities: Mapping[str, str],
    reasons: Mapping[str, str],
) -> dict[str, object]:
    total = 0
    capability_counts: Counter[str] = Counter()
    reason_counts: Counter[str] = Counter()
    for key, value in counts.items():
        try:
            count = int(value)
        except (TypeError, ValueError):
            continue
        if count <= 0:
            continue
        normalized_key = str(key).strip()
        if not normalized_key:
            continue
        total += count
        capability = capabilities.get(normalized_key)
        reason = reasons.get(normalized_key)
        if capability:
            capability_counts[str(capability)] += count
        if reason:
            reason_counts[str(reason)] += count
    if total <= 0:
        return {}
    summary_entry: dict[str, object] = {"total": int(total)}
    if capability_counts:
        summary_entry["by_capability"] = {
            capability: int(capability_counts[capability])
            for capability in sorted(capability_counts)
        }
    if reason_counts:
        summary_entry["by_reason"] = {
            reason: int(reason_counts[reason])
            for reason in sorted(reason_counts)
        }
    return summary_entry


def _build_guard_summary_from_blocked(
    *,
    blocked_strategies: Iterable[str],
    blocked_schedules: Iterable[str],
    blocked_initial_limits: Mapping[str, Iterable[str]],
    blocked_signal_limits: Mapping[str, Iterable[str]],
    blocked_suspensions: Iterable[Mapping[str, Any]],
    blocked_capabilities: Mapping[str, str],
    blocked_schedule_capabilities: Mapping[str, str],
    blocked_initial_limit_capabilities: Mapping[str, str],
    blocked_signal_limit_capabilities: Mapping[str, str],
    blocked_suspension_capabilities: Mapping[str, str],
    blocked_capability_reasons: Mapping[str, str],
    blocked_schedule_reasons: Mapping[str, str],
    blocked_initial_limit_reasons: Mapping[str, str],
    blocked_signal_limit_reasons: Mapping[str, str],
    blocked_suspension_reasons: Mapping[str, str],
) -> dict[str, object]:
    guard_summary: dict[str, object] = {}
    overall_capability_counts: Counter[str] = Counter()
    overall_reason_counts: Counter[str] = Counter()
    overall_total = 0

    def _attach_summary(
        label: str,
        counts: Mapping[str, int],
        capabilities: Mapping[str, str],
        reasons: Mapping[str, str],
    ) -> None:
        nonlocal overall_total
        summary_entry = _guard_summary_from_counts(counts, capabilities, reasons)
        if not summary_entry:
            return
        guard_summary[label] = summary_entry
        overall_total += int(summary_entry.get("total", 0) or 0)
        for capability, value in summary_entry.get("by_capability", {}).items():
            overall_capability_counts[str(capability)] += int(value)
        for reason, value in summary_entry.get("by_reason", {}).items():
            overall_reason_counts[str(reason)] += int(value)

    strategy_counts: Counter[str] = Counter(
        str(name).strip() for name in blocked_strategies if str(name).strip()
    )
    schedule_counts: Counter[str] = Counter(
        str(name).strip() for name in blocked_schedules if str(name).strip()
    )

    def _count_profiles(entries: Mapping[str, Iterable[str]]) -> dict[str, int]:
        counts: dict[str, int] = {}
        for raw_name, profiles in entries.items():
            name = str(raw_name).strip()
            if not name:
                continue
            values = [str(profile).strip() for profile in profiles]
            cleaned = [value for value in values if value]
            count = len(cleaned) if cleaned else len(values)
            if count <= 0:
                continue
            counts[name] = count
        return counts

    initial_counts = _count_profiles(blocked_initial_limits)
    signal_counts = _count_profiles(blocked_signal_limits)

    merged_initial_capabilities = dict(blocked_initial_limit_capabilities)
    for name, capability in blocked_capabilities.items():
        merged_initial_capabilities.setdefault(name, capability)
    for name, capability in blocked_schedule_capabilities.items():
        merged_initial_capabilities.setdefault(name, capability)

    merged_initial_reasons = dict(blocked_initial_limit_reasons)
    for name, reason in blocked_capability_reasons.items():
        merged_initial_reasons.setdefault(name, reason)
    for name, reason in blocked_schedule_reasons.items():
        merged_initial_reasons.setdefault(name, reason)

    merged_signal_capabilities = dict(blocked_signal_limit_capabilities)
    for name, capability in blocked_capabilities.items():
        merged_signal_capabilities.setdefault(name, capability)
    for name, capability in blocked_schedule_capabilities.items():
        merged_signal_capabilities.setdefault(name, capability)

    merged_signal_reasons = dict(blocked_signal_limit_reasons)
    for name, reason in blocked_capability_reasons.items():
        merged_signal_reasons.setdefault(name, reason)
    for name, reason in blocked_schedule_reasons.items():
        merged_signal_reasons.setdefault(name, reason)

    suspension_counts: dict[str, int] = {}
    for entry in blocked_suspensions:
        if not isinstance(entry, Mapping):
            continue
        kind = str(entry.get("kind") or "schedule")
        target = str(entry.get("target") or "")
        key = f"{kind}:{target}".strip(":")
        if not key:
            continue
        suspension_counts[key] = suspension_counts.get(key, 0) + 1
    for key in blocked_suspension_capabilities:
        normalized = str(key).strip()
        if normalized and normalized not in suspension_counts:
            suspension_counts[normalized] = 1
    for key in blocked_suspension_reasons:
        normalized = str(key).strip()
        if normalized and normalized not in suspension_counts:
            suspension_counts[normalized] = 1

    _attach_summary(
        "strategies",
        strategy_counts,
        blocked_capabilities,
        blocked_capability_reasons,
    )
    _attach_summary(
        "schedules",
        schedule_counts,
        blocked_schedule_capabilities,
        blocked_schedule_reasons,
    )
    _attach_summary(
        "initial_signal_limits",
        initial_counts,
        merged_initial_capabilities,
        merged_initial_reasons,
    )
    _attach_summary(
        "signal_limits",
        signal_counts,
        merged_signal_capabilities,
        merged_signal_reasons,
    )
    _attach_summary(
        "suspensions",
        suspension_counts,
        blocked_suspension_capabilities,
        blocked_suspension_reasons,
    )

    if overall_total > 0:
        overall_summary: dict[str, object] = {"total": int(overall_total)}
        if overall_capability_counts:
            overall_summary["by_capability"] = {
                capability: int(overall_capability_counts[capability])
                for capability in sorted(overall_capability_counts)
            }
        if overall_reason_counts:
            overall_summary["by_reason"] = {
                reason: int(overall_reason_counts[reason])
                for reason in sorted(overall_reason_counts)
            }
        guard_summary["overall"] = overall_summary

    return guard_summary


def _build_guard_details_from_blocked(
    *,
    blocked_strategies: Iterable[str],
    blocked_schedules: Iterable[str],
    blocked_initial_limits: Mapping[str, Iterable[str]],
    blocked_signal_limits: Mapping[str, Iterable[str]],
    blocked_suspensions: Iterable[Mapping[str, Any]],
    blocked_capabilities: Mapping[str, str],
    blocked_schedule_capabilities: Mapping[str, str],
    blocked_initial_limit_capabilities: Mapping[str, str],
    blocked_signal_limit_capabilities: Mapping[str, str],
    blocked_suspension_capabilities: Mapping[str, str],
    blocked_capability_reasons: Mapping[str, str],
    blocked_schedule_reasons: Mapping[str, str],
    blocked_initial_limit_reasons: Mapping[str, str],
    blocked_signal_limit_reasons: Mapping[str, str],
    blocked_suspension_reasons: Mapping[str, str],
) -> dict[str, dict[str, list[dict[str, str]]]]:
    details: dict[str, dict[str, list[dict[str, str]]]] = {}

    def _register(
        capability: str | None,
        category: str,
        payload: Mapping[str, object],
    ) -> None:
        capability_id = str(capability or "").strip()
        if not capability_id:
            return
        cleaned: dict[str, str] = {}
        for key, value in payload.items():
            normalized_key = str(key).strip()
            if not normalized_key:
                continue
            normalized_value = str(value).strip()
            if not normalized_value and normalized_key not in {"profile", "kind"}:
                continue
            cleaned[normalized_key] = normalized_value
        if not cleaned:
            return
        category_entries = details.setdefault(capability_id, {})
        entries = category_entries.setdefault(category, [])
        if cleaned in entries:
            return
        entries.append(cleaned)

    for name in blocked_strategies:
        capability = blocked_capabilities.get(name)
        reason = blocked_capability_reasons.get(name)
        payload: dict[str, object] = {"name": name}
        if reason:
            payload["reason"] = reason
        _register(capability, "strategies", payload)

    for name in blocked_schedules:
        capability = blocked_schedule_capabilities.get(name)
        reason = blocked_schedule_reasons.get(name)
        payload: dict[str, object] = {"name": name}
        if reason:
            payload["reason"] = reason
        _register(capability, "schedules", payload)

    merged_initial_capabilities = dict(blocked_initial_limit_capabilities)
    for name, capability in blocked_capabilities.items():
        merged_initial_capabilities.setdefault(name, capability)
    for name, capability in blocked_schedule_capabilities.items():
        merged_initial_capabilities.setdefault(name, capability)

    merged_initial_reasons = dict(blocked_initial_limit_reasons)
    for name, reason in blocked_capability_reasons.items():
        merged_initial_reasons.setdefault(name, reason)
    for name, reason in blocked_schedule_reasons.items():
        merged_initial_reasons.setdefault(name, reason)

    for strategy, profiles in blocked_initial_limits.items():
        capability = merged_initial_capabilities.get(strategy)
        reason = merged_initial_reasons.get(strategy)
        for profile in profiles:
            payload: dict[str, object] = {
                "strategy": strategy,
                "profile": profile,
            }
            if reason:
                payload["reason"] = reason
            _register(capability, "initial_signal_limits", payload)

    merged_signal_capabilities = dict(blocked_signal_limit_capabilities)
    for name, capability in blocked_capabilities.items():
        merged_signal_capabilities.setdefault(name, capability)
    for name, capability in blocked_schedule_capabilities.items():
        merged_signal_capabilities.setdefault(name, capability)

    merged_signal_reasons = dict(blocked_signal_limit_reasons)
    for name, reason in blocked_capability_reasons.items():
        merged_signal_reasons.setdefault(name, reason)
    for name, reason in blocked_schedule_reasons.items():
        merged_signal_reasons.setdefault(name, reason)

    for strategy, profiles in blocked_signal_limits.items():
        capability = merged_signal_capabilities.get(strategy)
        reason = merged_signal_reasons.get(strategy)
        for profile in profiles:
            payload = {"strategy": strategy, "profile": profile}
            if reason:
                payload["reason"] = reason
            _register(capability, "signal_limits", payload)

    for entry in blocked_suspensions:
        if not isinstance(entry, Mapping):
            continue
        capability = entry.get("capability")
        reason = entry.get("guard_reason") or entry.get("reason")
        payload = {
            "kind": entry.get("kind", "schedule"),
            "target": entry.get("target", ""),
        }
        if reason:
            payload["reason"] = reason
        _register(capability, "suspensions", payload)

    for entry_key, capability in blocked_suspension_capabilities.items():
        reason = blocked_suspension_reasons.get(entry_key)
        kind, _, target = str(entry_key).partition(":")
        payload = {"kind": kind or "schedule", "target": target}
        if reason:
            payload["reason"] = reason
        _register(capability, "suspensions", payload)

    return _normalize_guard_details(details)


def _normalize_guard_summary(summary: Mapping[str, Any]) -> dict[str, object]:
    normalized: dict[str, object] = {}
    for label, payload in summary.items():
        if not isinstance(payload, Mapping):
            continue
        total = payload.get("total")
        if not isinstance(total, (int, float)) or int(total) <= 0:
            continue
        entry: dict[str, object] = {"total": int(total)}
        capabilities = payload.get("by_capability")
        if isinstance(capabilities, Mapping):
            cleaned_caps = {
                str(capability): int(value)
                for capability, value in capabilities.items()
                if str(capability).strip()
                and isinstance(value, (int, float))
                and int(value) > 0
            }
            if cleaned_caps:
                entry["by_capability"] = {
                    capability: cleaned_caps[capability]
                    for capability in sorted(cleaned_caps)
                }
        reasons = payload.get("by_reason")
        if isinstance(reasons, Mapping):
            cleaned_reasons = {
                str(reason): int(value)
                for reason, value in reasons.items()
                if str(reason).strip()
                and isinstance(value, (int, float))
                and int(value) > 0
            }
            if cleaned_reasons:
                entry["by_reason"] = {
                    reason: cleaned_reasons[reason]
                    for reason in sorted(cleaned_reasons)
                }
        if entry:
            normalized[str(label)] = entry
    return normalized


def _normalize_guard_details(
    details: Mapping[str, Mapping[str, Iterable[Mapping[str, str]]]],
) -> dict[str, dict[str, list[dict[str, str]]]]:
    if not isinstance(details, Mapping):
        return {}

    def _sort_key(category: str, entry: Mapping[str, str]) -> tuple[str, ...]:
        if category in {"strategies", "schedules"}:
            return (
                entry.get("name", ""),
                entry.get("reason", ""),
            )
        if category in {"initial_signal_limits", "signal_limits"}:
            return (
                entry.get("strategy", ""),
                entry.get("profile", ""),
                entry.get("reason", ""),
            )
        if category == "suspensions":
            return (
                entry.get("kind", ""),
                entry.get("target", ""),
                entry.get("reason", ""),
            )
        return tuple(sorted(entry.items()))

    normalized: dict[str, dict[str, list[dict[str, str]]]] = {}
    for capability, category_map in details.items():
        capability_id = str(capability).strip()
        if not capability_id:
            continue
        normalized_categories: dict[str, list[dict[str, str]]] = {}
        if isinstance(category_map, Mapping):
            for category, entries in category_map.items():
                if not isinstance(entries, Iterable):
                    continue
                normalized_entries: list[dict[str, str]] = []
                for entry in entries:
                    if not isinstance(entry, Mapping):
                        continue
                    cleaned_entry = {
                        str(key).strip(): str(value).strip()
                        for key, value in entry.items()
                        if str(key).strip()
                        and (str(value).strip() or str(key).strip() in {"profile", "kind"})
                    }
                    if cleaned_entry:
                        normalized_entries.append(cleaned_entry)
                if not normalized_entries:
                    continue
                normalized_entries.sort(
                    key=lambda payload, *, _category=str(category): _sort_key(
                        str(_category), payload
                    )
                )
                normalized_categories[str(category)] = normalized_entries
        if normalized_categories:
            normalized[capability_id] = normalized_categories
    return normalized


def _build_guard_detail_summary_from_details(
    details: Mapping[str, Mapping[str, Iterable[Mapping[str, str]]]]
) -> dict[str, dict[str, dict[str, object]]]:
    if not isinstance(details, Mapping):
        return {}

    summary: dict[str, dict[str, dict[str, object]]] = {}
    category_order = (
        "strategies",
        "schedules",
        "initial_signal_limits",
        "signal_limits",
        "suspensions",
    )

    for capability, category_map in details.items():
        if not isinstance(category_map, Mapping):
            continue
        capability_id = str(capability).strip()
        if not capability_id:
            continue

        capability_summary: dict[str, dict[str, object]] = {}
        overall_total = 0
        overall_reason_counts: Counter[str] = Counter()

        def _summarize_entries(
            entries: Iterable[Mapping[str, str]]
        ) -> tuple[int, Counter[str]]:
            total = 0
            reason_counts: Counter[str] = Counter()
            for entry in entries:
                if not isinstance(entry, Mapping):
                    continue
                total += 1
                reason = str(entry.get("reason", "")).strip()
                if reason:
                    reason_counts[reason] += 1
            return total, reason_counts

        processed_categories: set[str] = set()
        for category in category_order:
            entries = category_map.get(category)
            if not isinstance(entries, Iterable):
                continue
            total, reason_counts = _summarize_entries(entries)
            if total <= 0:
                continue
            payload: dict[str, object] = {"total": int(total)}
            if reason_counts:
                payload["by_reason"] = {
                    reason: int(reason_counts[reason])
                    for reason in sorted(reason_counts)
                }
            capability_summary[category] = payload
            processed_categories.add(str(category))
            overall_total += total
            overall_reason_counts.update(reason_counts)

        for category, entries in category_map.items():
            category_label = str(category)
            if category_label in processed_categories:
                continue
            if not isinstance(entries, Iterable):
                continue
            total, reason_counts = _summarize_entries(entries)
            if total <= 0:
                continue
            payload = {"total": int(total)}
            if reason_counts:
                payload["by_reason"] = {
                    reason: int(reason_counts[reason])
                    for reason in sorted(reason_counts)
                }
            capability_summary[category_label] = payload
            overall_total += total
            overall_reason_counts.update(reason_counts)

        if overall_total > 0:
            overall_payload: dict[str, object] = {"total": int(overall_total)}
            if overall_reason_counts:
                overall_payload["by_reason"] = {
                    reason: int(overall_reason_counts[reason])
                    for reason in sorted(overall_reason_counts)
                }
            capability_summary["overall"] = overall_payload

        if capability_summary:
            summary[capability_id] = capability_summary

    return summary


def _build_guard_detail_category_summary_from_details(
    details: Mapping[str, Mapping[str, Iterable[Mapping[str, str]]]]
) -> dict[str, dict[str, object]]:
    if not isinstance(details, Mapping):
        return {}

    category_counters: dict[str, dict[str, object]] = {}
    category_order = (
        "strategies",
        "schedules",
        "initial_signal_limits",
        "signal_limits",
        "suspensions",
    )
    order_set = set(category_order)

    for capability, category_map in details.items():
        if not isinstance(category_map, Mapping):
            continue
        capability_id = str(capability).strip()
        if not capability_id:
            continue
        for category, entries in category_map.items():
            category_name = str(category).strip()
            if not category_name or not isinstance(entries, Iterable):
                continue
            total = 0
            reason_counts: Counter[str] = Counter()
            for entry in entries:
                if not isinstance(entry, Mapping):
                    continue
                total += 1
                reason = str(entry.get("reason", "")).strip()
                if reason:
                    reason_counts[reason] += 1
            if total <= 0:
                continue
            counters = category_counters.setdefault(
                category_name,
                {
                    "total": 0,
                    "by_capability": Counter(),
                    "by_reason": Counter(),
                },
            )
            counters["total"] = int(counters["total"]) + total  # type: ignore[index]
            capability_counter: Counter[str] = counters["by_capability"]  # type: ignore[assignment]
            capability_counter[capability_id] += total
            reason_counter: Counter[str] = counters["by_reason"]  # type: ignore[assignment]
            reason_counter.update(reason_counts)

    if not category_counters:
        return {}

    def _normalize(payload: Mapping[str, object]) -> dict[str, object] | None:
        total = payload.get("total")
        try:
            total_value = int(total) if total is not None else 0
        except (TypeError, ValueError):
            return None
        if total_value <= 0:
            return None
        entry: dict[str, object] = {"total": total_value}
        capability_counter = payload.get("by_capability")
        if isinstance(capability_counter, Counter):
            cleaned_capabilities = {
                capability: int(capability_counter[capability])
                for capability in sorted(capability_counter)
                if capability_counter[capability] > 0
            }
            if cleaned_capabilities:
                entry["by_capability"] = cleaned_capabilities
        reason_counter = payload.get("by_reason")
        if isinstance(reason_counter, Counter):
            cleaned_reasons = {
                reason: int(reason_counter[reason])
                for reason in sorted(reason_counter)
                if reason_counter[reason] > 0
            }
            if cleaned_reasons:
                entry["by_reason"] = cleaned_reasons
        return entry

    summary: dict[str, dict[str, object]] = {}
    for category in category_order:
        counters = category_counters.get(category)
        if not counters:
            continue
        normalized = _normalize(counters)
        if normalized:
            summary[category] = normalized

    extra_categories = {
        name: counters
        for name, counters in category_counters.items()
        if name not in order_set
    }
    for category in sorted(extra_categories):
        normalized = _normalize(extra_categories[category])
        if normalized:
            summary[category] = normalized

    return summary


def _build_guard_detail_reason_summary_from_details(
    details: Mapping[str, Mapping[str, Iterable[Mapping[str, str]]]],
    *,
    resolve_guard_reason: Callable[[str | None], str | None] | None = None,
) -> dict[str, dict[str, object]]:
    if not isinstance(details, Mapping):
        return {}

    reason_counters: dict[str, dict[str, object]] = {}

    def _resolve_reason(capability: str, raw_reason: str | None) -> str | None:
        normalized = (raw_reason or "").strip()
        if normalized:
            return normalized
        if resolve_guard_reason is not None:
            resolved = resolve_guard_reason(capability)
            if resolved:
                return resolved
        return None

    for capability, category_map in details.items():
        if not isinstance(category_map, Mapping):
            continue
        capability_id = str(capability).strip()
        if not capability_id:
            continue
        for category, entries in category_map.items():
            category_name = str(category).strip()
            if not category_name or not isinstance(entries, Iterable):
                continue
            for entry in entries:
                if not isinstance(entry, Mapping):
                    continue
                reason = _resolve_reason(capability_id, entry.get("reason"))
                if not reason:
                    continue
                counters = reason_counters.setdefault(
                    reason,
                    {
                        "total": 0,
                        "by_capability": Counter(),
                        "by_category": Counter(),
                    },
                )
                counters["total"] = int(counters.get("total", 0)) + 1  # type: ignore[index]
                capability_counter: Counter[str] = counters["by_capability"]  # type: ignore[assignment]
                capability_counter[capability_id] += 1
                category_counter: Counter[str] = counters["by_category"]  # type: ignore[assignment]
                category_counter[category_name] += 1

    if not reason_counters:
        return {}

    def _normalize(payload: Mapping[str, object]) -> dict[str, object] | None:
        total = payload.get("total")
        try:
            total_value = int(total) if total is not None else 0
        except (TypeError, ValueError):
            return None
        if total_value <= 0:
            return None
        entry: dict[str, object] = {"total": total_value}
        capability_counter = payload.get("by_capability")
        if isinstance(capability_counter, Counter):
            cleaned_capabilities = {
                capability: int(capability_counter[capability])
                for capability in sorted(capability_counter)
                if capability_counter[capability] > 0
            }
            if cleaned_capabilities:
                entry["by_capability"] = cleaned_capabilities
        category_counter = payload.get("by_category")
        if isinstance(category_counter, Counter):
            cleaned_categories = {
                category: int(category_counter[category])
                for category in sorted(category_counter)
                if category_counter[category] > 0
            }
            if cleaned_categories:
                entry["by_category"] = cleaned_categories
        return entry

    summary: dict[str, dict[str, object]] = {}
    for reason, counters in sorted(reason_counters.items()):
        normalized = _normalize(counters)
        if normalized:
            summary[reason] = normalized

    return summary


def _build_guard_detail_reason_details_from_details(
    details: Mapping[str, Mapping[str, Iterable[Mapping[str, str]]]],
    *,
    resolve_guard_reason: Callable[[str | None], str | None] | None = None,
) -> dict[str, dict[str, object]]:
    if not isinstance(details, Mapping):
        return {}

    reason_entries: dict[str, dict[str, object]] = {}
    category_order = (
        "strategies",
        "schedules",
        "initial_signal_limits",
        "signal_limits",
        "suspensions",
    )
    order_set = set(category_order)

    def _resolve_reason(capability: str | None, reason: str | None) -> str | None:
        if reason:
            return reason
        if resolve_guard_reason is not None:
            return resolve_guard_reason(capability)
        return None

    def _sort_key(category: str, entry: Mapping[str, str]) -> tuple[str, ...]:
        if category in {"strategies", "schedules"}:
            return (
                entry.get("name", ""),
                entry.get("reason", ""),
            )
        if category in {"initial_signal_limits", "signal_limits"}:
            return (
                entry.get("strategy", ""),
                entry.get("profile", ""),
                entry.get("reason", ""),
            )
        if category == "suspensions":
            return (
                entry.get("kind", ""),
                entry.get("target", ""),
                entry.get("reason", ""),
            )
        return tuple(sorted(entry.items()))

    for capability, category_map in details.items():
        if not isinstance(category_map, Mapping):
            continue
        capability_id = str(capability).strip()
        if not capability_id:
            continue
        for category, entries in category_map.items():
            category_name = str(category).strip()
            if not category_name or not isinstance(entries, Iterable):
                continue
            if isinstance(entries, (str, bytes)):
                continue
            for entry in entries:
                if not isinstance(entry, Mapping):
                    continue
                reason = _resolve_reason(
                    capability_id, str(entry.get("reason", "")).strip() or None
                )
                if not reason:
                    continue
                payload = reason_entries.setdefault(
                    reason,
                    {
                        "total": 0,
                        "capabilities": set(),
                        "categories": {},
                    },
                )
                payload["total"] = int(payload.get("total", 0) or 0) + 1
                capability_set = payload.setdefault("capabilities", set())
                if isinstance(capability_set, set):
                    capability_set.add(capability_id)
                categories_map = payload.setdefault("categories", {})
                if not isinstance(categories_map, dict):
                    continue
                cleaned_entry = {
                    str(key).strip(): str(value).strip()
                    for key, value in entry.items()
                    if str(key).strip()
                    and (str(value).strip() or str(key).strip() in {"profile", "kind"})
                }
                if "reason" not in cleaned_entry and reason:
                    cleaned_entry["reason"] = reason
                category_entries = categories_map.setdefault(category_name, [])
                if not isinstance(category_entries, list):
                    continue
                if cleaned_entry not in category_entries:
                    category_entries.append(cleaned_entry)

    if not reason_entries:
        return {}

    normalized: dict[str, dict[str, object]] = {}
    for reason, payload in sorted(reason_entries.items()):
        try:
            total = int(payload.get("total", 0) or 0)
        except (TypeError, ValueError):
            continue
        if total <= 0:
            continue
        entry: dict[str, object] = {"total": total}
        capabilities = payload.get("capabilities")
        if isinstance(capabilities, set):
            cleaned_caps = sorted(cap for cap in capabilities if str(cap).strip())
            if cleaned_caps:
                entry["capabilities"] = [str(cap) for cap in cleaned_caps]
        categories = payload.get("categories")
        if isinstance(categories, Mapping):
            ordered_categories: dict[str, list[dict[str, str]]] = {}
            for category in category_order:
                entries = categories.get(category)
                if not isinstance(entries, list) or not entries:
                    continue
                normalized_entries = [
                    {
                        str(key).strip(): str(value).strip()
                        for key, value in entry.items()
                        if str(key).strip()
                        and (
                            str(value).strip()
                            or str(key).strip() in {"profile", "kind"}
                            or (str(key).strip() == "reason" and str(value).strip())
                        )
                    }
                    for entry in entries
                    if isinstance(entry, Mapping)
                ]
                normalized_entries = [item for item in normalized_entries if item]
                if not normalized_entries:
                    continue
                normalized_entries.sort(
                    key=lambda payload, *, _category=category: _sort_key(
                        str(_category), payload
                    )
                )
                ordered_categories[category] = normalized_entries
            extra_categories = {
                str(category): entries
                for category, entries in categories.items()
                if str(category) not in order_set
            }
            for category in sorted(extra_categories):
                entries = extra_categories[category]
                if not isinstance(entries, list) or not entries:
                    continue
                normalized_entries = [
                    {
                        str(key).strip(): str(value).strip()
                        for key, value in entry.items()
                        if str(key).strip()
                        and (
                            str(value).strip()
                            or str(key).strip() in {"profile", "kind"}
                            or (str(key).strip() == "reason" and str(value).strip())
                        )
                    }
                    for entry in entries
                    if isinstance(entry, Mapping)
                ]
                normalized_entries = [item for item in normalized_entries if item]
                if not normalized_entries:
                    continue
                normalized_entries.sort(
                    key=lambda payload, *, _category=category: _sort_key(
                        str(_category), payload
                    )
                )
                ordered_categories[category] = normalized_entries
            if ordered_categories:
                entry["categories"] = ordered_categories
        normalized[reason] = entry

    return normalized


def _normalize_guard_detail_summary_entry(
    payload: Mapping[str, object] | None,
) -> dict[str, object] | None:
    if not isinstance(payload, Mapping):
        return None
    total = payload.get("total")
    try:
        total_value = int(total) if total is not None else 0
    except (TypeError, ValueError):
        return None
    if total_value <= 0:
        return None
    entry: dict[str, object] = {"total": total_value}
    reasons = payload.get("by_reason")
    if isinstance(reasons, Mapping):
        cleaned = {
            str(reason): int(value)
            for reason, value in reasons.items()
            if str(reason).strip()
            and isinstance(value, (int, float))
            and int(value) > 0
        }
        if cleaned:
            entry["by_reason"] = {
                reason: cleaned[reason]
                for reason in sorted(cleaned)
            }
    return entry


def _normalize_guard_detail_summary(
    summary: Mapping[str, Mapping[str, object]]
) -> dict[str, dict[str, dict[str, object]]]:
    if not isinstance(summary, Mapping):
        return {}

    normalized: dict[str, dict[str, dict[str, object]]] = {}
    category_order = (
        "strategies",
        "schedules",
        "initial_signal_limits",
        "signal_limits",
        "suspensions",
        "overall",
    )
    order_set = set(category_order)

    for capability, category_map in summary.items():
        if not isinstance(category_map, Mapping):
            continue
        capability_id = str(capability).strip()
        if not capability_id:
            continue
        ordered: dict[str, dict[str, object]] = {}
        for category in category_order:
            normalized_entry = _normalize_guard_detail_summary_entry(
                category_map.get(category)
            )
            if normalized_entry:
                ordered[category] = normalized_entry
        extra_categories = {
            str(category): payload
            for category, payload in category_map.items()
            if str(category) not in order_set
        }
        for category in sorted(extra_categories):
            normalized_entry = _normalize_guard_detail_summary_entry(
                extra_categories[category]
            )
            if normalized_entry:
                ordered[category] = normalized_entry
        if ordered:
            normalized[capability_id] = ordered

    return normalized


def _normalize_guard_detail_category_summary_entry(
    payload: Mapping[str, object] | None,
) -> dict[str, object] | None:
    if not isinstance(payload, Mapping):
        return None
    total = payload.get("total")
    try:
        total_value = int(total) if total is not None else 0
    except (TypeError, ValueError):
        return None
    if total_value <= 0:
        return None
    entry: dict[str, object] = {"total": total_value}
    capabilities = payload.get("by_capability")
    if isinstance(capabilities, Mapping):
        cleaned_caps = {
            str(capability): int(value)
            for capability, value in capabilities.items()
            if str(capability).strip()
            and isinstance(value, (int, float))
            and int(value) > 0
        }
        if cleaned_caps:
            entry["by_capability"] = {
                capability: cleaned_caps[capability]
                for capability in sorted(cleaned_caps)
            }
    reasons = payload.get("by_reason")
    if isinstance(reasons, Mapping):
        cleaned_reasons = {
            str(reason): int(value)
            for reason, value in reasons.items()
            if str(reason).strip()
            and isinstance(value, (int, float))
            and int(value) > 0
        }
        if cleaned_reasons:
            entry["by_reason"] = {
                reason: cleaned_reasons[reason]
                for reason in sorted(cleaned_reasons)
            }
    return entry


def _normalize_guard_detail_category_summary(
    summary: Mapping[str, Mapping[str, object]]
) -> dict[str, dict[str, object]]:
    if not isinstance(summary, Mapping):
        return {}

    normalized: dict[str, dict[str, object]] = {}
    category_order = (
        "strategies",
        "schedules",
        "initial_signal_limits",
        "signal_limits",
        "suspensions",
    )
    order_set = set(category_order)

    for category in category_order:
        normalized_entry = _normalize_guard_detail_category_summary_entry(
            summary.get(category)
        )
        if normalized_entry:
            normalized[category] = normalized_entry

    extra_categories = {
        str(category): payload
        for category, payload in summary.items()
        if str(category) not in order_set
    }
    for category in sorted(extra_categories):
        normalized_entry = _normalize_guard_detail_category_summary_entry(
            extra_categories[category]
        )
        if normalized_entry:
            normalized[category] = normalized_entry

    return normalized


def _normalize_guard_detail_reason_summary_entry(
    payload: Mapping[str, object]
) -> dict[str, object] | None:
    if not isinstance(payload, Mapping):
        return None
    total = payload.get("total")
    try:
        total_value = int(total) if total is not None else 0
    except (TypeError, ValueError):
        return None
    if total_value <= 0:
        return None
    entry: dict[str, object] = {"total": total_value}
    capabilities = payload.get("by_capability")
    if isinstance(capabilities, Mapping):
        cleaned_capabilities = {
            str(capability): int(capabilities[capability])
            for capability in capabilities
            if str(capability).strip()
            and isinstance(capabilities[capability], (int, float))
            and int(capabilities[capability]) > 0
        }
        if cleaned_capabilities:
            entry["by_capability"] = {
                capability: cleaned_capabilities[capability]
                for capability in sorted(cleaned_capabilities)
            }
    categories = payload.get("by_category")
    if isinstance(categories, Mapping):
        cleaned_categories = {
            str(category): int(categories[category])
            for category in categories
            if str(category).strip()
            and isinstance(categories[category], (int, float))
            and int(categories[category]) > 0
        }
        if cleaned_categories:
            entry["by_category"] = {
                category: cleaned_categories[category]
                for category in sorted(cleaned_categories)
            }
    return entry


def _normalize_guard_detail_reason_summary(
    summary: Mapping[str, Mapping[str, object]]
) -> dict[str, dict[str, object]]:
    if not isinstance(summary, Mapping):
        return {}

    normalized: dict[str, dict[str, object]] = {}
    for reason, payload in summary.items():
        reason_label = str(reason).strip()
        if not reason_label:
            continue
        normalized_entry = _normalize_guard_detail_reason_summary_entry(payload)
        if normalized_entry:
            normalized[reason_label] = normalized_entry

    return normalized

def _normalize_guard_detail_reason_details(
    details: Mapping[str, Mapping[str, object]]
) -> dict[str, dict[str, object]]:
    if not isinstance(details, Mapping):
        return {}

    category_order = (
        "strategies",
        "schedules",
        "initial_signal_limits",
        "signal_limits",
        "suspensions",
    )
    order_set = set(category_order)

    def _sort_key(category: str, entry: Mapping[str, str]) -> tuple[str, ...]:
        if category in {"strategies", "schedules"}:
            return (
                entry.get("name", ""),
                entry.get("reason", ""),
            )
        if category in {"initial_signal_limits", "signal_limits"}:
            return (
                entry.get("strategy", ""),
                entry.get("profile", ""),
                entry.get("reason", ""),
            )
        if category == "suspensions":
            return (
                entry.get("kind", ""),
                entry.get("target", ""),
                entry.get("reason", ""),
            )
        return tuple(sorted(entry.items()))

    normalized: dict[str, dict[str, object]] = {}
    for reason, payload in details.items():
        if not isinstance(payload, Mapping):
            continue
        reason_label = str(reason).strip()
        if not reason_label:
            continue
        total = payload.get("total")
        try:
            total_value = int(total) if total is not None else 0
        except (TypeError, ValueError):
            continue
        if total_value <= 0:
            continue
        entry: dict[str, object] = {"total": total_value}
        capabilities = payload.get("capabilities")
        if isinstance(capabilities, (list, tuple, set)):
            cleaned_caps = sorted(
                {str(capability).strip() for capability in capabilities if str(capability).strip()}
            )
            if cleaned_caps:
                entry["capabilities"] = cleaned_caps
        categories = payload.get("categories")
        if isinstance(categories, Mapping):
            ordered_categories: dict[str, list[dict[str, str]]] = {}
            for category in category_order:
                entries = categories.get(category)
                if not isinstance(entries, Iterable) or isinstance(entries, (str, bytes)):
                    continue
                normalized_entries: list[dict[str, str]] = []
                for item in entries:
                    if not isinstance(item, Mapping):
                        continue
                    cleaned_entry = {
                        str(key).strip(): str(value).strip()
                        for key, value in item.items()
                        if str(key).strip()
                        and (
                            str(value).strip()
                            or str(key).strip() in {"profile", "kind"}
                            or (str(key).strip() == "reason" and str(value).strip())
                        )
                    }
                    if not cleaned_entry:
                        continue
                    if "reason" not in cleaned_entry and reason_label:
                        cleaned_entry["reason"] = reason_label
                    normalized_entries.append(cleaned_entry)
                if not normalized_entries:
                    continue
                normalized_entries.sort(
                    key=lambda payload, *, _category=str(category): _sort_key(
                        str(_category), payload
                    )
                )
                ordered_categories[str(category)] = normalized_entries
            extra_categories = {
                str(category): entries
                for category, entries in categories.items()
                if str(category) not in order_set
            }
            for category in sorted(extra_categories):
                entries = extra_categories[category]
                if not isinstance(entries, Iterable) or isinstance(entries, (str, bytes)):
                    continue
                normalized_entries = []
                for item in entries:
                    if not isinstance(item, Mapping):
                        continue
                    cleaned_entry = {
                        str(key).strip(): str(value).strip()
                        for key, value in item.items()
                        if str(key).strip()
                        and (
                            str(value).strip()
                            or str(key).strip() in {"profile", "kind"}
                            or (str(key).strip() == "reason" and str(value).strip())
                        )
                    }
                    if not cleaned_entry:
                        continue
                    if "reason" not in cleaned_entry and reason_label:
                        cleaned_entry["reason"] = reason_label
                    normalized_entries.append(cleaned_entry)
                if not normalized_entries:
                    continue
                normalized_entries.sort(
                    key=lambda payload, *, _category=str(category): _sort_key(
                        str(_category), payload
                    )
                )
                ordered_categories[category] = normalized_entries
            if ordered_categories:
                entry["categories"] = ordered_categories
        normalized[reason_label] = entry

    return normalized


def _print_guard_summary(summary: Mapping[str, Any], *, indent: str = "  ") -> None:
    if not summary:
        return
    order = (
        "overall",
        "strategies",
        "schedules",
        "initial_signal_limits",
        "signal_limits",
        "suspensions",
    )
    labels = {
        "overall": "Ogółem",
        "strategies": "Strategie",
        "schedules": "Harmonogramy",
        "initial_signal_limits": "Limity sygnałów (początkowe)",
        "signal_limits": "Limity sygnałów",
        "suspensions": "Zawieszenia",
    }
    sub_indent = indent + "    "
    for key in order:
        payload = summary.get(key)
        if not isinstance(payload, Mapping):
            continue
        total = payload.get("total")
        if not isinstance(total, (int, float)) or int(total) <= 0:
            continue
        print(f"{indent}- {labels.get(key, key)}: {int(total)}")
        capabilities = payload.get("by_capability")
        if isinstance(capabilities, Mapping) and capabilities:
            formatted_caps = ", ".join(
                f"{capability} ({int(value)})"
                for capability, value in capabilities.items()
            )
            print(f"{sub_indent}capabilities: {formatted_caps}")
        reasons = payload.get("by_reason")
        if isinstance(reasons, Mapping) and reasons:
            formatted_reasons = ", ".join(
                f"{reason} ({int(value)})" for reason, value in reasons.items()
            )
            print(f"{sub_indent}powody: {formatted_reasons}")


def _print_guard_details(
    details: Mapping[str, Mapping[str, Sequence[Mapping[str, str]]]],
    *,
    indent: str = "  ",
) -> None:
    if not details:
        return
    labels = {
        "strategies": "Strategie",
        "schedules": "Harmonogramy",
        "initial_signal_limits": "Limity sygnałów (początkowe)",
        "signal_limits": "Limity sygnałów",
        "suspensions": "Zawieszenia",
    }
    capability_indent = indent + "  "
    entry_indent = capability_indent + "  "
    for capability in sorted(details):
        category_map = details.get(capability)
        if not isinstance(category_map, Mapping) or not category_map:
            continue
        print(f"{indent}- capability {capability}:")
        for category, entries in sorted(category_map.items()):
            label = labels.get(category, category)
            print(f"{capability_indent}{label}:")
            if not entries:
                print(f"{entry_indent}(brak)")
                continue
            if category in {"strategies", "schedules"}:
                for entry in entries:
                    name = entry.get("name", "-")
                    reason = entry.get("reason")
                    suffix = f" (powód strażnika: {reason})" if reason else ""
                    print(f"{entry_indent}- {name}{suffix}")
            elif category in {"initial_signal_limits", "signal_limits"}:
                for entry in entries:
                    strategy = entry.get("strategy", "-")
                    profile = entry.get("profile", "*")
                    reason = entry.get("reason")
                    suffix = f" (powód strażnika: {reason})" if reason else ""
                    print(f"{entry_indent}- {strategy} [{profile}]{suffix}")
            elif category == "suspensions":
                for entry in entries:
                    kind = entry.get("kind", "schedule")
                    target = entry.get("target", "-")
                    reason = entry.get("reason")
                    suffix = f" (powód strażnika: {reason})" if reason else ""
                    print(f"{entry_indent}- {kind}:{target}{suffix}")
            else:
                for entry in entries:
                    formatted = ", ".join(
                        f"{key}={value}" for key, value in sorted(entry.items())
                    )
                    print(f"{entry_indent}- {formatted}")


def _print_guard_detail_summary(
    summary: Mapping[str, Mapping[str, Mapping[str, object]]],
    *,
    indent: str = "  ",
) -> None:
    if not summary:
        return
    labels = {
        "strategies": "Strategie",
        "schedules": "Harmonogramy",
        "initial_signal_limits": "Limity sygnałów (początkowe)",
        "signal_limits": "Limity sygnałów",
        "suspensions": "Zawieszenia",
        "overall": "Ogółem",
    }
    category_order = (
        "strategies",
        "schedules",
        "initial_signal_limits",
        "signal_limits",
        "suspensions",
        "overall",
    )
    capability_indent = indent + "  "
    detail_indent = capability_indent + "  "
    for capability in sorted(summary):
        category_map = summary.get(capability)
        if not isinstance(category_map, Mapping) or not category_map:
            continue
        print(f"{indent}- capability {capability}:")
        for category in category_order:
            payload = category_map.get(category)
            if not isinstance(payload, Mapping):
                continue
            total = payload.get("total")
            if not isinstance(total, (int, float)) or int(total) <= 0:
                continue
            label = labels.get(category, category)
            print(f"{capability_indent}{label}: {int(total)}")
            reasons = payload.get("by_reason")
            if isinstance(reasons, Mapping) and reasons:
                formatted = ", ".join(
                    f"{reason} ({int(value)})" for reason, value in reasons.items()
                )
                print(f"{detail_indent}powody: {formatted}")
        extra_categories = {
            str(category): payload
            for category, payload in category_map.items()
            if str(category) not in category_order
        }
        for category in sorted(extra_categories):
            payload = extra_categories[category]
            if not isinstance(payload, Mapping):
                continue
            total = payload.get("total")
            if not isinstance(total, (int, float)) or int(total) <= 0:
                continue
            print(f"{capability_indent}{category}: {int(total)}")
            reasons = payload.get("by_reason")
            if isinstance(reasons, Mapping) and reasons:
                formatted = ", ".join(
                    f"{reason} ({int(value)})" for reason, value in reasons.items()
                )
                print(f"{detail_indent}powody: {formatted}")


def _print_guard_detail_category_summary(
    summary: Mapping[str, Mapping[str, object]],
    *,
    indent: str = "  ",
) -> None:
    if not summary:
        return

    labels = {
        "strategies": "Strategie",
        "schedules": "Harmonogramy",
        "initial_signal_limits": "Limity sygnałów (początkowe)",
        "signal_limits": "Limity sygnałów",
        "suspensions": "Zawieszenia",
    }
    category_order = (
        "strategies",
        "schedules",
        "initial_signal_limits",
        "signal_limits",
        "suspensions",
    )
    sub_indent = indent + "    "

    def _emit(category: str, payload: Mapping[str, object]) -> None:
        total = payload.get("total")
        if not isinstance(total, (int, float)) or int(total) <= 0:
            return
        print(f"{indent}- {labels.get(category, category)}: {int(total)}")
        capabilities = payload.get("by_capability")
        if isinstance(capabilities, Mapping) and capabilities:
            formatted_caps = ", ".join(
                f"{capability} ({int(value)})"
                for capability, value in capabilities.items()
            )
            print(f"{sub_indent}capabilities: {formatted_caps}")
        reasons = payload.get("by_reason")
        if isinstance(reasons, Mapping) and reasons:
            formatted_reasons = ", ".join(
                f"{reason} ({int(value)})" for reason, value in reasons.items()
            )
            print(f"{sub_indent}powody: {formatted_reasons}")

    processed: set[str] = set()
    for category in category_order:
        payload = summary.get(category)
        if isinstance(payload, Mapping):
            _emit(category, payload)
            processed.add(category)

    for category in sorted(summary):
        if category in processed:
            continue
        payload = summary.get(category)
        if isinstance(payload, Mapping):
            _emit(category, payload)


def _print_guard_detail_reason_summary(
    summary: Mapping[str, Mapping[str, object]],
    *,
    indent: str = "  ",
) -> None:
    if not summary:
        return

    category_labels = {
        "strategies": "Strategie",
        "schedules": "Harmonogramy",
        "initial_signal_limits": "Limity sygnałów (początkowe)",
        "signal_limits": "Limity sygnałów",
        "suspensions": "Zawieszenia",
    }
    category_order = (
        "strategies",
        "schedules",
        "initial_signal_limits",
        "signal_limits",
        "suspensions",
    )
    sub_indent = indent + "    "

    for reason, payload in summary.items():
        if not isinstance(payload, Mapping):
            continue
        total = payload.get("total")
        if not isinstance(total, (int, float)) or int(total) <= 0:
            continue
        print(f"{indent}- {reason}: {int(total)}")
        capabilities = payload.get("by_capability")
        if isinstance(capabilities, Mapping) and capabilities:
            formatted_caps = ", ".join(
                f"{capability} ({int(value)})"
                for capability, value in capabilities.items()
            )
            print(f"{sub_indent}capabilities: {formatted_caps}")
        categories = payload.get("by_category")
        if isinstance(categories, Mapping) and categories:
            ordered_categories: list[tuple[str, object]] = []
            for category in category_order:
                if category in categories:
                    ordered_categories.append((category, categories[category]))
            extra_categories = {
                str(category): categories[category]
                for category in categories
                if str(category) not in category_order
            }
            for category in sorted(extra_categories):
                ordered_categories.append((category, extra_categories[category]))
            formatted_categories = ", ".join(
                f"{category_labels.get(category, category)} ({int(value)})"
                for category, value in ordered_categories
            )
            print(f"{sub_indent}kategorie: {formatted_categories}")


def _print_guard_detail_reason_details(
    details: Mapping[str, Mapping[str, object]],
    *,
    indent: str = "  ",
) -> None:
    if not details:
        return

    category_labels = {
        "strategies": "Strategie",
        "schedules": "Harmonogramy",
        "initial_signal_limits": "Limity sygnałów (początkowe)",
        "signal_limits": "Limity sygnałów",
        "suspensions": "Zawieszenia",
    }
    category_order = (
        "strategies",
        "schedules",
        "initial_signal_limits",
        "signal_limits",
        "suspensions",
    )
    detail_indent = indent + "  "
    entry_indent = detail_indent + "  "

    for reason, payload in details.items():
        if not isinstance(payload, Mapping):
            continue
        total = payload.get("total")
        if not isinstance(total, (int, float)) or int(total) <= 0:
            continue
        capabilities = payload.get("capabilities")
        suffix = ""
        if isinstance(capabilities, Iterable) and not isinstance(capabilities, (str, bytes)):
            cleaned_caps = [str(item).strip() for item in capabilities if str(item).strip()]
            if cleaned_caps:
                suffix = f" (capabilities: {', '.join(cleaned_caps)})"
        print(f"{indent}- {reason}: {int(total)}{suffix}")
        categories = payload.get("categories")
        if not isinstance(categories, Mapping):
            continue
        processed: set[str] = set()
        for category in category_order:
            entries = categories.get(category)
            if not isinstance(entries, Sequence) or not entries:
                continue
            label = category_labels.get(category, category)
            print(f"{detail_indent}{label}:")
            processed.add(category)
            if category in {"strategies", "schedules"}:
                for entry in entries:
                    name = entry.get("name", "-")
                    reason_text = entry.get("reason")
                    suffix_text = (
                        f" (powód strażnika: {reason_text})" if reason_text else ""
                    )
                    print(f"{entry_indent}- {name}{suffix_text}")
            elif category in {"initial_signal_limits", "signal_limits"}:
                for entry in entries:
                    strategy = entry.get("strategy", "-")
                    profile = entry.get("profile", "*")
                    reason_text = entry.get("reason")
                    suffix_text = (
                        f" (powód strażnika: {reason_text})" if reason_text else ""
                    )
                    print(f"{entry_indent}- {strategy} [{profile}]{suffix_text}")
            elif category == "suspensions":
                for entry in entries:
                    kind = entry.get("kind", "schedule")
                    target = entry.get("target", "-")
                    reason_text = entry.get("reason")
                    suffix_text = (
                        f" (powód strażnika: {reason_text})" if reason_text else ""
                    )
                    print(f"{entry_indent}- {kind}:{target}{suffix_text}")
            else:
                for entry in entries:
                    formatted = ", ".join(
                        f"{key}={value}" for key, value in sorted(entry.items())
                    )
                    print(f"{entry_indent}- {formatted}")
        for category, entries in categories.items():
            if str(category) in processed:
                continue
            if not isinstance(entries, Sequence) or not entries:
                continue
            print(f"{detail_indent}{category}:")
            for entry in entries:
                if not isinstance(entry, Mapping):
                    continue
                formatted = ", ".join(
                    f"{key}={value}" for key, value in sorted(entry.items())
                )
                print(f"{entry_indent}- {formatted}")


def show_ai_compliance(args: argparse.Namespace) -> int:
    output_format = getattr(args, "output_format", "text") or "text"
    enforce = bool(getattr(args, "enforce", False))

    limit_option = getattr(args, "limit", None)
    if limit_option is None:
        limit = 20
    else:
        if limit_option <= 0:
            raise CLIUsageError("Opcja --limit wymaga dodatniej liczby całkowitej.")
        limit = int(limit_option)

    audit_root_value = getattr(args, "audit_root", None)
    audit_root: Path | None = None
    if audit_root_value:
        audit_root = Path(audit_root_value).expanduser()

    since_option = getattr(args, "since", None)
    since_cutoff: datetime | None = None
    if since_option:
        since_cutoff = _resolve_since_cutoff(since_option)

    include_tags = _parse_cli_tags(getattr(args, "include_tags", None))
    exclude_tags = _parse_cli_tags(getattr(args, "exclude_tags", None))
    include_statuses = _parse_cli_sign_off_statuses(
        getattr(args, "include_statuses", None)
    )
    exclude_statuses = _parse_cli_sign_off_statuses(
        getattr(args, "exclude_statuses", None)
    )
    include_report_statuses = _parse_cli_report_statuses(
        getattr(args, "include_report_statuses", None)
    )
    exclude_report_statuses = _parse_cli_report_statuses(
        getattr(args, "exclude_report_statuses", None)
    )
    include_issues = _parse_cli_issue_codes(getattr(args, "include_issues", None))
    exclude_issues = _parse_cli_issue_codes(getattr(args, "exclude_issues", None))
    include_sources = _parse_cli_sources(getattr(args, "include_sources", None))
    exclude_sources = _parse_cli_sources(getattr(args, "exclude_sources", None))
    include_schedules = _parse_cli_schedules(getattr(args, "include_schedules", None))
    exclude_schedules = _parse_cli_schedules(getattr(args, "exclude_schedules", None))
    include_categories = _parse_cli_categories(getattr(args, "include_categories", None))
    exclude_categories = _parse_cli_categories(getattr(args, "exclude_categories", None))
    include_symbols = _parse_cli_symbols(getattr(args, "include_symbols", None))
    exclude_symbols = _parse_cli_symbols(getattr(args, "exclude_symbols", None))
    include_pipelines = _parse_cli_pipelines(getattr(args, "include_pipelines", None))
    exclude_pipelines = _parse_cli_pipelines(getattr(args, "exclude_pipelines", None))
    include_engines = _parse_cli_engines(getattr(args, "include_engines", None))
    exclude_engines = _parse_cli_engines(getattr(args, "exclude_engines", None))
    include_capabilities = _parse_cli_capabilities(
        getattr(args, "include_capabilities", None)
    )
    exclude_capabilities = _parse_cli_capabilities(
        getattr(args, "exclude_capabilities", None)
    )
    include_license_tiers = _parse_cli_license_tiers(
        getattr(args, "include_license_tiers", None)
    )
    exclude_license_tiers = _parse_cli_license_tiers(
        getattr(args, "exclude_license_tiers", None)
    )
    include_risk_classes = _parse_cli_risk_classes(
        getattr(args, "include_risk_classes", None)
    )
    exclude_risk_classes = _parse_cli_risk_classes(
        getattr(args, "exclude_risk_classes", None)
    )
    include_required_data = _parse_cli_required_data(
        getattr(args, "include_required_data", None)
    )
    exclude_required_data = _parse_cli_required_data(
        getattr(args, "exclude_required_data", None)
    )
    include_exchanges = _parse_cli_exchanges(getattr(args, "include_exchanges", None))
    exclude_exchanges = _parse_cli_exchanges(getattr(args, "exclude_exchanges", None))
    include_environments = _parse_cli_environments(
        getattr(args, "include_environments", None)
    )
    exclude_environments = _parse_cli_environments(
        getattr(args, "exclude_environments", None)
    )
    include_portfolios = _parse_cli_portfolios(getattr(args, "include_portfolios", None))
    exclude_portfolios = _parse_cli_portfolios(getattr(args, "exclude_portfolios", None))
    include_profiles = _parse_cli_profiles(getattr(args, "include_profiles", None))
    exclude_profiles = _parse_cli_profiles(getattr(args, "exclude_profiles", None))
    include_strategies = _parse_cli_strategies(getattr(args, "include_strategies", None))
    exclude_strategies = _parse_cli_strategies(getattr(args, "exclude_strategies", None))
    include_datasets = _parse_cli_datasets(getattr(args, "include_datasets", None))
    exclude_datasets = _parse_cli_datasets(getattr(args, "exclude_datasets", None))
    include_models = _parse_cli_models(getattr(args, "include_models", None))
    exclude_models = _parse_cli_models(getattr(args, "exclude_models", None))
    include_model_versions = _parse_cli_model_versions(
        getattr(args, "include_model_versions", None)
    )
    exclude_model_versions = _parse_cli_model_versions(
        getattr(args, "exclude_model_versions", None)
    )
    include_runs = _parse_cli_runs(getattr(args, "include_runs", None))
    exclude_runs = _parse_cli_runs(getattr(args, "exclude_runs", None))
    include_jobs = _parse_cli_job_names(getattr(args, "include_jobs", None))
    exclude_jobs = _parse_cli_job_names(getattr(args, "exclude_jobs", None))
    include_policy_enforce = _parse_cli_policy_enforcement(
        getattr(args, "policy_enforce", None)
    )
    exclude_policy_enforce = _parse_cli_policy_enforcement(
        getattr(args, "exclude_policy_enforce", None)
    )

    roles_param = _parse_compliance_roles(getattr(args, "roles", None))
    effective_roles = (
        roles_param
        if roles_param is not None
        else normalize_compliance_sign_off_roles(None)
    )

    load_kwargs: dict[str, object] = {"limit": limit}
    if audit_root is not None:
        load_kwargs["audit_root"] = audit_root
    dq_category = getattr(args, "data_quality_category", None)

    try:
        dq_kwargs = dict(load_kwargs)
        if dq_category:
            dq_kwargs["category"] = dq_category
        dq_reports = load_recent_data_quality_reports(**dq_kwargs)
        drift_reports = load_recent_drift_reports(**load_kwargs)
    except Exception as exc:  # pragma: no cover - przekładamy błąd na CLIUsageError
        raise CLIUsageError(f"Nie udało się wczytać raportów audytu: {exc}") from exc

    if include_tags or exclude_tags:
        dq_reports = filter_audit_reports_by_tags(
            dq_reports, include=include_tags, exclude=exclude_tags
        )
        drift_reports = filter_audit_reports_by_tags(
            drift_reports, include=include_tags, exclude=exclude_tags
        )

    if include_report_statuses or exclude_report_statuses:
        dq_reports = filter_audit_reports_by_status(
            dq_reports, include=include_report_statuses, exclude=exclude_report_statuses
        )
        drift_reports = filter_audit_reports_by_status(
            drift_reports,
            include=include_report_statuses,
            exclude=exclude_report_statuses,
        )

    if include_issues or exclude_issues:
        dq_reports = filter_audit_reports_by_issue_code(
            dq_reports, include=include_issues, exclude=exclude_issues
        )
        drift_reports = filter_audit_reports_by_issue_code(
            drift_reports, include=include_issues, exclude=exclude_issues
        )

    if include_sources or exclude_sources:
        dq_reports = filter_audit_reports_by_source(
            dq_reports, include=include_sources, exclude=exclude_sources
        )
        drift_reports = filter_audit_reports_by_source(
            drift_reports, include=include_sources, exclude=exclude_sources
        )

    if include_schedules or exclude_schedules:
        dq_reports = filter_audit_reports_by_schedule(
            dq_reports, include=include_schedules, exclude=exclude_schedules
        )
        drift_reports = filter_audit_reports_by_schedule(
            drift_reports, include=include_schedules, exclude=exclude_schedules
        )

    if include_categories or exclude_categories:
        dq_reports = filter_audit_reports_by_category(
            dq_reports, include=include_categories, exclude=exclude_categories
        )
        drift_reports = filter_audit_reports_by_category(
            drift_reports, include=include_categories, exclude=exclude_categories
        )

    if include_symbols or exclude_symbols:
        dq_reports = filter_audit_reports_by_symbol(
            dq_reports, include=include_symbols, exclude=exclude_symbols
        )
        drift_reports = filter_audit_reports_by_symbol(
            drift_reports, include=include_symbols, exclude=exclude_symbols
        )

    if include_pipelines or exclude_pipelines:
        dq_reports = filter_audit_reports_by_pipeline(
            dq_reports, include=include_pipelines, exclude=exclude_pipelines
        )
        drift_reports = filter_audit_reports_by_pipeline(
            drift_reports, include=include_pipelines, exclude=exclude_pipelines
        )

    if include_engines or exclude_engines:
        dq_reports = filter_audit_reports_by_engine(
            dq_reports, include=include_engines, exclude=exclude_engines
        )
        drift_reports = filter_audit_reports_by_engine(
            drift_reports, include=include_engines, exclude=exclude_engines
        )

    if include_capabilities or exclude_capabilities:
        dq_reports = filter_audit_reports_by_capability(
            dq_reports, include=include_capabilities, exclude=exclude_capabilities
        )
        drift_reports = filter_audit_reports_by_capability(
            drift_reports,
            include=include_capabilities,
            exclude=exclude_capabilities,
        )

    if include_license_tiers or exclude_license_tiers:
        dq_reports = filter_audit_reports_by_license_tier(
            dq_reports, include=include_license_tiers, exclude=exclude_license_tiers
        )
        drift_reports = filter_audit_reports_by_license_tier(
            drift_reports, include=include_license_tiers, exclude=exclude_license_tiers
        )

    if include_risk_classes or exclude_risk_classes:
        dq_reports = filter_audit_reports_by_risk_class(
            dq_reports, include=include_risk_classes, exclude=exclude_risk_classes
        )
        drift_reports = filter_audit_reports_by_risk_class(
            drift_reports, include=include_risk_classes, exclude=exclude_risk_classes
        )

    if include_required_data or exclude_required_data:
        dq_reports = filter_audit_reports_by_required_data(
            dq_reports, include=include_required_data, exclude=exclude_required_data
        )
        drift_reports = filter_audit_reports_by_required_data(
            drift_reports, include=include_required_data, exclude=exclude_required_data
        )

    if include_exchanges or exclude_exchanges:
        dq_reports = filter_audit_reports_by_exchange(
            dq_reports, include=include_exchanges, exclude=exclude_exchanges
        )
        drift_reports = filter_audit_reports_by_exchange(
            drift_reports, include=include_exchanges, exclude=exclude_exchanges
        )

    if include_environments or exclude_environments:
        dq_reports = filter_audit_reports_by_environment(
            dq_reports, include=include_environments, exclude=exclude_environments
        )
        drift_reports = filter_audit_reports_by_environment(
            drift_reports, include=include_environments, exclude=exclude_environments
        )

    if include_portfolios or exclude_portfolios:
        dq_reports = filter_audit_reports_by_portfolio(
            dq_reports, include=include_portfolios, exclude=exclude_portfolios
        )
        drift_reports = filter_audit_reports_by_portfolio(
            drift_reports, include=include_portfolios, exclude=exclude_portfolios
        )
    if include_profiles or exclude_profiles:
        dq_reports = filter_audit_reports_by_profile(
            dq_reports, include=include_profiles, exclude=exclude_profiles
        )
        drift_reports = filter_audit_reports_by_profile(
            drift_reports, include=include_profiles, exclude=exclude_profiles
        )
    if include_strategies or exclude_strategies:
        dq_reports = filter_audit_reports_by_strategy(
            dq_reports, include=include_strategies, exclude=exclude_strategies
        )
        drift_reports = filter_audit_reports_by_strategy(
            drift_reports, include=include_strategies, exclude=exclude_strategies
        )

    if include_datasets or exclude_datasets:
        dq_reports = filter_audit_reports_by_dataset(
            dq_reports, include=include_datasets, exclude=exclude_datasets
        )
        drift_reports = filter_audit_reports_by_dataset(
            drift_reports, include=include_datasets, exclude=exclude_datasets
        )

    if include_models or exclude_models:
        dq_reports = filter_audit_reports_by_model(
            dq_reports, include=include_models, exclude=exclude_models
        )
        drift_reports = filter_audit_reports_by_model(
            drift_reports, include=include_models, exclude=exclude_models
        )

    if include_model_versions or exclude_model_versions:
        dq_reports = filter_audit_reports_by_model_version(
            dq_reports,
            include=include_model_versions,
            exclude=exclude_model_versions,
        )
        drift_reports = filter_audit_reports_by_model_version(
            drift_reports,
            include=include_model_versions,
            exclude=exclude_model_versions,
        )

    if include_runs or exclude_runs:
        dq_reports = filter_audit_reports_by_run(
            dq_reports, include=include_runs, exclude=exclude_runs
        )
        drift_reports = filter_audit_reports_by_run(
            drift_reports, include=include_runs, exclude=exclude_runs
        )

    if include_jobs or exclude_jobs:
        dq_reports = filter_audit_reports_by_job_name(
            dq_reports, include=include_jobs, exclude=exclude_jobs
        )
        drift_reports = filter_audit_reports_by_job_name(
            drift_reports, include=include_jobs, exclude=exclude_jobs
        )

    if include_policy_enforce or exclude_policy_enforce:
        dq_reports = filter_audit_reports_by_policy_enforcement(
            dq_reports, include=include_policy_enforce, exclude=exclude_policy_enforce
        )
        drift_reports = filter_audit_reports_by_policy_enforcement(
            drift_reports, include=include_policy_enforce, exclude=exclude_policy_enforce
        )

    if include_statuses or exclude_statuses:
        dq_reports = filter_audit_reports_by_sign_off_status(
            dq_reports,
            include=include_statuses,
            exclude=exclude_statuses,
            roles=roles_param,
        )
        drift_reports = filter_audit_reports_by_sign_off_status(
            drift_reports,
            include=include_statuses,
            exclude=exclude_statuses,
            roles=roles_param,
        )

    if since_cutoff is not None:
        dq_reports = filter_audit_reports_since(dq_reports, since=since_cutoff)
        drift_reports = filter_audit_reports_since(drift_reports, since=since_cutoff)

    dq_summary = summarize_data_quality_reports(dq_reports, roles=roles_param)
    drift_summary = summarize_drift_reports(drift_reports, roles=roles_param)

    exit_code = 0
    try:
        if enforce:
            pending_map = ensure_compliance_sign_offs(
                data_quality_reports=dq_reports,
                drift_reports=drift_reports,
                roles=roles_param,
            )
        else:
            pending_map = collect_pending_compliance_sign_offs(
                data_quality_reports=dq_reports,
                drift_reports=drift_reports,
                roles=roles_param,
            )
    except ComplianceSignOffError as exc:
        pending_map = exc.pending
        exit_code = 3

    missing_entries = {
        role: tuple(entries)
        for role, entries in pending_map.items()
        if entries
    }

    if output_format in {"json", "json-pretty"}:
        payload: dict[str, object] = {
            "roles": list(effective_roles),
            "enforced": enforce,
            "limit": limit,
            "data_quality": _jsonify_payload(dq_summary),
            "drift": _jsonify_payload(drift_summary),
            "pending_sign_off": _jsonify_payload(pending_map),
            "missing_sign_off": {
                role: len(entries) for role, entries in missing_entries.items()
            },
        }
        if audit_root is not None:
            payload["audit_root"] = str(audit_root)
        if since_cutoff is not None:
            payload["since"] = since_cutoff.replace(microsecond=0).isoformat().replace(
                "+00:00", "Z"
            )
        if include_tags:
            payload["include_tags"] = list(include_tags)
        if exclude_tags:
            payload["exclude_tags"] = list(exclude_tags)
        if include_report_statuses:
            payload["include_report_statuses"] = list(include_report_statuses)
        if exclude_report_statuses:
            payload["exclude_report_statuses"] = list(exclude_report_statuses)
        if include_issues:
            payload["include_issues"] = list(include_issues)
        if exclude_issues:
            payload["exclude_issues"] = list(exclude_issues)
        if include_policy_enforce:
            payload["policy_enforce"] = [
                "enforced" if flag else "not-enforced" for flag in include_policy_enforce
            ]
        if exclude_policy_enforce:
            payload["exclude_policy_enforce"] = [
                "enforced" if flag else "not-enforced" for flag in exclude_policy_enforce
            ]
        if include_statuses:
            payload["include_statuses"] = list(include_statuses)
        if exclude_statuses:
            payload["exclude_statuses"] = list(exclude_statuses)
        if include_sources:
            payload["include_sources"] = list(include_sources)
        if exclude_sources:
            payload["exclude_sources"] = list(exclude_sources)
        if include_schedules:
            payload["include_schedules"] = list(include_schedules)
        if exclude_schedules:
            payload["exclude_schedules"] = list(exclude_schedules)
        if include_categories:
            payload["include_categories"] = list(include_categories)
        if exclude_categories:
            payload["exclude_categories"] = list(exclude_categories)
        if include_symbols:
            payload["include_symbols"] = list(include_symbols)
        if exclude_symbols:
            payload["exclude_symbols"] = list(exclude_symbols)
        if include_pipelines:
            payload["include_pipelines"] = list(include_pipelines)
        if exclude_pipelines:
            payload["exclude_pipelines"] = list(exclude_pipelines)
        if include_engines:
            payload["include_engines"] = list(include_engines)
        if exclude_engines:
            payload["exclude_engines"] = list(exclude_engines)
        if include_capabilities:
            payload["include_capabilities"] = list(include_capabilities)
        if exclude_capabilities:
            payload["exclude_capabilities"] = list(exclude_capabilities)
        if include_license_tiers:
            payload["include_license_tiers"] = list(include_license_tiers)
        if exclude_license_tiers:
            payload["exclude_license_tiers"] = list(exclude_license_tiers)
        if include_risk_classes:
            payload["include_risk_classes"] = list(include_risk_classes)
        if exclude_risk_classes:
            payload["exclude_risk_classes"] = list(exclude_risk_classes)
        if include_required_data:
            payload["include_required_data"] = list(include_required_data)
        if exclude_required_data:
            payload["exclude_required_data"] = list(exclude_required_data)
        if include_exchanges:
            payload["include_exchanges"] = list(include_exchanges)
        if exclude_exchanges:
            payload["exclude_exchanges"] = list(exclude_exchanges)
        if include_environments:
            payload["include_environments"] = list(include_environments)
        if exclude_environments:
            payload["exclude_environments"] = list(exclude_environments)
        if include_portfolios:
            payload["include_portfolios"] = list(include_portfolios)
        if include_profiles:
            payload["include_profiles"] = list(include_profiles)
        if include_strategies:
            payload["include_strategies"] = list(include_strategies)
        if include_datasets:
            payload["include_datasets"] = list(include_datasets)
        if include_models:
            payload["include_models"] = list(include_models)
        if include_model_versions:
            payload["include_model_versions"] = list(include_model_versions)
        if exclude_portfolios:
            payload["exclude_portfolios"] = list(exclude_portfolios)
        if exclude_profiles:
            payload["exclude_profiles"] = list(exclude_profiles)
        if exclude_strategies:
            payload["exclude_strategies"] = list(exclude_strategies)
        if exclude_datasets:
            payload["exclude_datasets"] = list(exclude_datasets)
        if exclude_models:
            payload["exclude_models"] = list(exclude_models)
        if exclude_model_versions:
            payload["exclude_model_versions"] = list(exclude_model_versions)
        if include_runs:
            payload["include_runs"] = list(include_runs)
        if exclude_runs:
            payload["exclude_runs"] = list(exclude_runs)
        if include_jobs:
            payload["include_jobs"] = list(include_jobs)
        if exclude_jobs:
            payload["exclude_jobs"] = list(exclude_jobs)
        json_kwargs: dict[str, object] = {"ensure_ascii": False}
        if output_format == "json-pretty":
            json_kwargs["indent"] = 2
            json_kwargs["sort_keys"] = True
        print(json.dumps(payload, **json_kwargs))  # type: ignore[arg-type]
        return exit_code

    if audit_root is not None:
        print(f"Katalog audytu: {audit_root}")
    if since_cutoff is not None:
        print(
            "Minimalny znacznik czasu: "
            + since_cutoff.replace(microsecond=0).isoformat().replace("+00:00", "Z")
        )
    if include_tags:
        print("Wymagane tagi: " + ", ".join(include_tags))
    if exclude_tags:
        print("Wykluczone tagi: " + ", ".join(exclude_tags))
    if include_report_statuses:
        print("Wymagane statusy raportów: " + ", ".join(include_report_statuses))
    if exclude_report_statuses:
        print("Wykluczone statusy raportów: " + ", ".join(exclude_report_statuses))
    if include_issues:
        print("Wymagane kody problemów: " + ", ".join(include_issues))
    if exclude_issues:
        print("Wykluczone kody problemów: " + ", ".join(exclude_issues))
    if include_policy_enforce:
        human = ", ".join("enforced" if flag else "not-enforced" for flag in include_policy_enforce)
        print("Wymagane policy.enforce: " + human)
    if exclude_policy_enforce:
        human = ", ".join(
            "enforced" if flag else "not-enforced" for flag in exclude_policy_enforce
        )
        print("Wykluczone policy.enforce: " + human)
    if include_statuses:
        print("Wymagane statusy podpisów: " + ", ".join(include_statuses))
    if exclude_statuses:
        print("Wykluczone statusy podpisów: " + ", ".join(exclude_statuses))
    if include_sources:
        print("Wymagane źródła: " + ", ".join(include_sources))
    if exclude_sources:
        print("Wykluczone źródła: " + ", ".join(exclude_sources))
    if include_schedules:
        print("Wymagane harmonogramy: " + ", ".join(include_schedules))
    if exclude_schedules:
        print("Wykluczone harmonogramy: " + ", ".join(exclude_schedules))
    if include_categories:
        print("Wymagane kategorie: " + ", ".join(include_categories))
    if exclude_categories:
        print("Wykluczone kategorie: " + ", ".join(exclude_categories))
    if include_symbols:
        print("Wymagane symbole: " + ", ".join(include_symbols))
    if exclude_symbols:
        print("Wykluczone symbole: " + ", ".join(exclude_symbols))
    if include_pipelines:
        print("Wymagane pipeline'y: " + ", ".join(include_pipelines))
    if exclude_pipelines:
        print("Wykluczone pipeline'y: " + ", ".join(exclude_pipelines))
    if include_engines:
        print("Wymagane silniki strategii: " + ", ".join(include_engines))
    if exclude_engines:
        print("Wykluczone silniki strategii: " + ", ".join(exclude_engines))
    if include_capabilities:
        print("Wymagane capability: " + ", ".join(include_capabilities))
    if exclude_capabilities:
        print("Wykluczone capability: " + ", ".join(exclude_capabilities))
    if include_license_tiers:
        print("Wymagane poziomy licencji: " + ", ".join(include_license_tiers))
    if exclude_license_tiers:
        print("Wykluczone poziomy licencji: " + ", ".join(exclude_license_tiers))
    if include_risk_classes:
        print("Wymagane klasy ryzyka: " + ", ".join(include_risk_classes))
    if exclude_risk_classes:
        print("Wykluczone klasy ryzyka: " + ", ".join(exclude_risk_classes))
    if include_required_data:
        print("Wymagane źródła danych: " + ", ".join(include_required_data))
    if exclude_required_data:
        print("Wykluczone źródła danych: " + ", ".join(exclude_required_data))
    if include_exchanges:
        print("Wymagane giełdy/źródła danych: " + ", ".join(include_exchanges))
    if exclude_exchanges:
        print("Wykluczone giełdy/źródła danych: " + ", ".join(exclude_exchanges))
    if include_environments:
        print("Wymagane środowiska: " + ", ".join(include_environments))
    if exclude_environments:
        print("Wykluczone środowiska: " + ", ".join(exclude_environments))
    if include_portfolios:
        print("Wymagane portfele: " + ", ".join(include_portfolios))
    if include_profiles:
        print("Wymagane profile: " + ", ".join(include_profiles))
    if include_strategies:
        print("Wymagane strategie: " + ", ".join(include_strategies))
    if include_datasets:
        print("Wymagane zbiory danych: " + ", ".join(include_datasets))
    if include_models:
        print("Wymagane modele/artefakty: " + ", ".join(include_models))
    if include_model_versions:
        print("Wymagane wersje modeli: " + ", ".join(include_model_versions))
    if exclude_portfolios:
        print("Wykluczone portfele: " + ", ".join(exclude_portfolios))
    if exclude_profiles:
        print("Wykluczone profile: " + ", ".join(exclude_profiles))
    if exclude_strategies:
        print("Wykluczone strategie: " + ", ".join(exclude_strategies))
    if exclude_datasets:
        print("Wykluczone zbiory danych: " + ", ".join(exclude_datasets))
    if exclude_models:
        print("Wykluczone modele/artefakty: " + ", ".join(exclude_models))
    if exclude_model_versions:
        print("Wykluczone wersje modeli: " + ", ".join(exclude_model_versions))
    if include_runs:
        print("Wymagane runy: " + ", ".join(include_runs))
    if exclude_runs:
        print("Wykluczone runy: " + ", ".join(exclude_runs))
    if include_jobs:
        print("Wymagane zadania: " + ", ".join(include_jobs))
    if exclude_jobs:
        print("Wykluczone zadania: " + ", ".join(exclude_jobs))
    print("Wymagane role: " + ", ".join(effective_roles))
    print(f"Limit raportów: {limit}")

    print(
        "Raporty jakości danych: total={total} alerts={alerts} enforced={enforced}".format(
            total=dq_summary.get("total", 0),
            alerts=dq_summary.get("alerts", 0),
            enforced=dq_summary.get("enforced_alerts", 0),
        )
    )
    by_category = dq_summary.get("by_category", {})
    if by_category:
        print("  Kategorie alertów:")
        for category, stats in sorted(by_category.items()):
            print(
                "    - {category}: total={total} alerts={alerts} enforced={enforced} status={status}".format(
                    category=category,
                    total=stats.get("total", 0),
                    alerts=stats.get("alerts", 0),
                    enforced=stats.get("enforced_alerts", 0),
                    status=stats.get("latest_status") or "-",
                )
            )
            latest_path = stats.get("latest_report_path")
            if latest_path:
                print(f"      ostatni_raport={latest_path}")
    else:
        print("  Kategorie alertów: (brak danych)")

    print(
        "Raporty dryfu: total={total} przekroczone={exceeds} ostatni={latest} ostatni_alert={latest_exceed}".format(
            total=drift_summary.get("total", 0),
            exceeds=drift_summary.get("exceeds_threshold", 0),
            latest=drift_summary.get("latest_report_path") or "-",
            latest_exceed=drift_summary.get("latest_exceeding_report_path") or "-",
        )
    )

    if missing_entries:
        print("Brakujące podpisy compliance:")
        for role, entries in missing_entries.items():
            print(f"  - {role}: {len(entries)} raport(y)")
            for entry in entries:
                category = entry.get("category") or "unknown"
                status = entry.get("status") or "pending"
                path = entry.get("report_path") or "-"
                print(f"      • {category}: status={status} raport={path}")
    else:
        print("Brak braków podpisów compliance.")

    if enforce and missing_entries:
        return 3

    return exit_code


def _guard_summary_from_counts(
    counts: Mapping[str, int],
    capabilities: Mapping[str, str],
    reasons: Mapping[str, str],
) -> dict[str, object]:
    total = 0
    capability_counts: Counter[str] = Counter()
    reason_counts: Counter[str] = Counter()
    for key, value in counts.items():
        try:
            count = int(value)
        except (TypeError, ValueError):
            continue
        if count <= 0:
            continue
        normalized_key = str(key).strip()
        if not normalized_key:
            continue
        total += count
        capability = capabilities.get(normalized_key)
        reason = reasons.get(normalized_key)
        if capability:
            capability_counts[str(capability)] += count
        if reason:
            reason_counts[str(reason)] += count
    if total <= 0:
        return {}
    summary_entry: dict[str, object] = {"total": int(total)}
    if capability_counts:
        summary_entry["by_capability"] = {
            capability: int(capability_counts[capability])
            for capability in sorted(capability_counts)
        }
    if reason_counts:
        summary_entry["by_reason"] = {
            reason: int(reason_counts[reason])
            for reason in sorted(reason_counts)
        }
    return summary_entry


def _build_guard_summary_from_blocked(
    *,
    blocked_strategies: Iterable[str],
    blocked_schedules: Iterable[str],
    blocked_initial_limits: Mapping[str, Iterable[str]],
    blocked_signal_limits: Mapping[str, Iterable[str]],
    blocked_suspensions: Iterable[Mapping[str, Any]],
    blocked_capabilities: Mapping[str, str],
    blocked_schedule_capabilities: Mapping[str, str],
    blocked_initial_limit_capabilities: Mapping[str, str],
    blocked_signal_limit_capabilities: Mapping[str, str],
    blocked_suspension_capabilities: Mapping[str, str],
    blocked_capability_reasons: Mapping[str, str],
    blocked_schedule_reasons: Mapping[str, str],
    blocked_initial_limit_reasons: Mapping[str, str],
    blocked_signal_limit_reasons: Mapping[str, str],
    blocked_suspension_reasons: Mapping[str, str],
) -> dict[str, object]:
    guard_summary: dict[str, object] = {}
    overall_capability_counts: Counter[str] = Counter()
    overall_reason_counts: Counter[str] = Counter()
    overall_total = 0

    def _attach_summary(
        label: str,
        counts: Mapping[str, int],
        capabilities: Mapping[str, str],
        reasons: Mapping[str, str],
    ) -> None:
        nonlocal overall_total
        summary_entry = _guard_summary_from_counts(counts, capabilities, reasons)
        if not summary_entry:
            return
        guard_summary[label] = summary_entry
        overall_total += int(summary_entry.get("total", 0) or 0)
        for capability, value in summary_entry.get("by_capability", {}).items():
            overall_capability_counts[str(capability)] += int(value)
        for reason, value in summary_entry.get("by_reason", {}).items():
            overall_reason_counts[str(reason)] += int(value)

    strategy_counts: Counter[str] = Counter(
        str(name).strip() for name in blocked_strategies if str(name).strip()
    )
    schedule_counts: Counter[str] = Counter(
        str(name).strip() for name in blocked_schedules if str(name).strip()
    )

    def _count_profiles(entries: Mapping[str, Iterable[str]]) -> dict[str, int]:
        counts: dict[str, int] = {}
        for raw_name, profiles in entries.items():
            name = str(raw_name).strip()
            if not name:
                continue
            values = [str(profile).strip() for profile in profiles]
            cleaned = [value for value in values if value]
            count = len(cleaned) if cleaned else len(values)
            if count <= 0:
                continue
            counts[name] = count
        return counts

    initial_counts = _count_profiles(blocked_initial_limits)
    signal_counts = _count_profiles(blocked_signal_limits)

    merged_initial_capabilities = dict(blocked_initial_limit_capabilities)
    for name, capability in blocked_capabilities.items():
        merged_initial_capabilities.setdefault(name, capability)
    for name, capability in blocked_schedule_capabilities.items():
        merged_initial_capabilities.setdefault(name, capability)

    merged_initial_reasons = dict(blocked_initial_limit_reasons)
    for name, reason in blocked_capability_reasons.items():
        merged_initial_reasons.setdefault(name, reason)
    for name, reason in blocked_schedule_reasons.items():
        merged_initial_reasons.setdefault(name, reason)

    merged_signal_capabilities = dict(blocked_signal_limit_capabilities)
    for name, capability in blocked_capabilities.items():
        merged_signal_capabilities.setdefault(name, capability)
    for name, capability in blocked_schedule_capabilities.items():
        merged_signal_capabilities.setdefault(name, capability)

    merged_signal_reasons = dict(blocked_signal_limit_reasons)
    for name, reason in blocked_capability_reasons.items():
        merged_signal_reasons.setdefault(name, reason)
    for name, reason in blocked_schedule_reasons.items():
        merged_signal_reasons.setdefault(name, reason)

    suspension_counts: dict[str, int] = {}
    for entry in blocked_suspensions:
        if not isinstance(entry, Mapping):
            continue
        kind = str(entry.get("kind") or "schedule")
        target = str(entry.get("target") or "")
        key = f"{kind}:{target}".strip(":")
        if not key:
            continue
        suspension_counts[key] = suspension_counts.get(key, 0) + 1
    for key in blocked_suspension_capabilities:
        normalized = str(key).strip()
        if normalized and normalized not in suspension_counts:
            suspension_counts[normalized] = 1
    for key in blocked_suspension_reasons:
        normalized = str(key).strip()
        if normalized and normalized not in suspension_counts:
            suspension_counts[normalized] = 1

    _attach_summary(
        "strategies",
        strategy_counts,
        blocked_capabilities,
        blocked_capability_reasons,
    )
    _attach_summary(
        "schedules",
        schedule_counts,
        blocked_schedule_capabilities,
        blocked_schedule_reasons,
    )
    _attach_summary(
        "initial_signal_limits",
        initial_counts,
        merged_initial_capabilities,
        merged_initial_reasons,
    )
    _attach_summary(
        "signal_limits",
        signal_counts,
        merged_signal_capabilities,
        merged_signal_reasons,
    )
    _attach_summary(
        "suspensions",
        suspension_counts,
        blocked_suspension_capabilities,
        blocked_suspension_reasons,
    )

    if overall_total > 0:
        overall_summary: dict[str, object] = {"total": int(overall_total)}
        if overall_capability_counts:
            overall_summary["by_capability"] = {
                capability: int(overall_capability_counts[capability])
                for capability in sorted(overall_capability_counts)
            }
        if overall_reason_counts:
            overall_summary["by_reason"] = {
                reason: int(overall_reason_counts[reason])
                for reason in sorted(overall_reason_counts)
            }
        guard_summary["overall"] = overall_summary

    return guard_summary


def _build_guard_details_from_blocked(
    *,
    blocked_strategies: Iterable[str],
    blocked_schedules: Iterable[str],
    blocked_initial_limits: Mapping[str, Iterable[str]],
    blocked_signal_limits: Mapping[str, Iterable[str]],
    blocked_suspensions: Iterable[Mapping[str, Any]],
    blocked_capabilities: Mapping[str, str],
    blocked_schedule_capabilities: Mapping[str, str],
    blocked_initial_limit_capabilities: Mapping[str, str],
    blocked_signal_limit_capabilities: Mapping[str, str],
    blocked_suspension_capabilities: Mapping[str, str],
    blocked_capability_reasons: Mapping[str, str],
    blocked_schedule_reasons: Mapping[str, str],
    blocked_initial_limit_reasons: Mapping[str, str],
    blocked_signal_limit_reasons: Mapping[str, str],
    blocked_suspension_reasons: Mapping[str, str],
) -> dict[str, dict[str, list[dict[str, str]]]]:
    details: dict[str, dict[str, list[dict[str, str]]]] = {}

    def _register(
        capability: str | None,
        category: str,
        payload: Mapping[str, object],
    ) -> None:
        capability_id = str(capability or "").strip()
        if not capability_id:
            return
        cleaned: dict[str, str] = {}
        for key, value in payload.items():
            normalized_key = str(key).strip()
            if not normalized_key:
                continue
            normalized_value = str(value).strip()
            if not normalized_value and normalized_key not in {"profile", "kind"}:
                continue
            cleaned[normalized_key] = normalized_value
        if not cleaned:
            return
        category_entries = details.setdefault(capability_id, {})
        entries = category_entries.setdefault(category, [])
        if cleaned in entries:
            return
        entries.append(cleaned)

    for name in blocked_strategies:
        capability = blocked_capabilities.get(name)
        reason = blocked_capability_reasons.get(name)
        payload: dict[str, object] = {"name": name}
        if reason:
            payload["reason"] = reason
        _register(capability, "strategies", payload)

    for name in blocked_schedules:
        capability = blocked_schedule_capabilities.get(name)
        reason = blocked_schedule_reasons.get(name)
        payload: dict[str, object] = {"name": name}
        if reason:
            payload["reason"] = reason
        _register(capability, "schedules", payload)

    merged_initial_capabilities = dict(blocked_initial_limit_capabilities)
    for name, capability in blocked_capabilities.items():
        merged_initial_capabilities.setdefault(name, capability)
    for name, capability in blocked_schedule_capabilities.items():
        merged_initial_capabilities.setdefault(name, capability)

    merged_initial_reasons = dict(blocked_initial_limit_reasons)
    for name, reason in blocked_capability_reasons.items():
        merged_initial_reasons.setdefault(name, reason)
    for name, reason in blocked_schedule_reasons.items():
        merged_initial_reasons.setdefault(name, reason)

    for strategy, profiles in blocked_initial_limits.items():
        capability = merged_initial_capabilities.get(strategy)
        reason = merged_initial_reasons.get(strategy)
        for profile in profiles:
            payload: dict[str, object] = {
                "strategy": strategy,
                "profile": profile,
            }
            if reason:
                payload["reason"] = reason
            _register(capability, "initial_signal_limits", payload)

    merged_signal_capabilities = dict(blocked_signal_limit_capabilities)
    for name, capability in blocked_capabilities.items():
        merged_signal_capabilities.setdefault(name, capability)
    for name, capability in blocked_schedule_capabilities.items():
        merged_signal_capabilities.setdefault(name, capability)

    merged_signal_reasons = dict(blocked_signal_limit_reasons)
    for name, reason in blocked_capability_reasons.items():
        merged_signal_reasons.setdefault(name, reason)
    for name, reason in blocked_schedule_reasons.items():
        merged_signal_reasons.setdefault(name, reason)

    for strategy, profiles in blocked_signal_limits.items():
        capability = merged_signal_capabilities.get(strategy)
        reason = merged_signal_reasons.get(strategy)
        for profile in profiles:
            payload = {"strategy": strategy, "profile": profile}
            if reason:
                payload["reason"] = reason
            _register(capability, "signal_limits", payload)

    for entry in blocked_suspensions:
        if not isinstance(entry, Mapping):
            continue
        capability = entry.get("capability")
        reason = entry.get("guard_reason") or entry.get("reason")
        payload = {
            "kind": entry.get("kind", "schedule"),
            "target": entry.get("target", ""),
        }
        if reason:
            payload["reason"] = reason
        _register(capability, "suspensions", payload)

    for entry_key, capability in blocked_suspension_capabilities.items():
        reason = blocked_suspension_reasons.get(entry_key)
        kind, _, target = str(entry_key).partition(":")
        payload = {"kind": kind or "schedule", "target": target}
        if reason:
            payload["reason"] = reason
        _register(capability, "suspensions", payload)

    return _normalize_guard_details(details)


def _normalize_guard_summary(summary: Mapping[str, Any]) -> dict[str, object]:
    normalized: dict[str, object] = {}
    for label, payload in summary.items():
        if not isinstance(payload, Mapping):
            continue
        total = payload.get("total")
        if not isinstance(total, (int, float)) or int(total) <= 0:
            continue
        entry: dict[str, object] = {"total": int(total)}
        capabilities = payload.get("by_capability")
        if isinstance(capabilities, Mapping):
            cleaned_caps = {
                str(capability): int(value)
                for capability, value in capabilities.items()
                if str(capability).strip()
                and isinstance(value, (int, float))
                and int(value) > 0
            }
            if cleaned_caps:
                entry["by_capability"] = {
                    capability: cleaned_caps[capability]
                    for capability in sorted(cleaned_caps)
                }
        reasons = payload.get("by_reason")
        if isinstance(reasons, Mapping):
            cleaned_reasons = {
                str(reason): int(value)
                for reason, value in reasons.items()
                if str(reason).strip()
                and isinstance(value, (int, float))
                and int(value) > 0
            }
            if cleaned_reasons:
                entry["by_reason"] = {
                    reason: cleaned_reasons[reason]
                    for reason in sorted(cleaned_reasons)
                }
        if entry:
            normalized[str(label)] = entry
    return normalized


def _normalize_guard_details(
    details: Mapping[str, Mapping[str, Iterable[Mapping[str, str]]]],
) -> dict[str, dict[str, list[dict[str, str]]]]:
    if not isinstance(details, Mapping):
        return {}

    def _sort_key(category: str, entry: Mapping[str, str]) -> tuple[str, ...]:
        if category in {"strategies", "schedules"}:
            return (
                entry.get("name", ""),
                entry.get("reason", ""),
            )
        if category in {"initial_signal_limits", "signal_limits"}:
            return (
                entry.get("strategy", ""),
                entry.get("profile", ""),
                entry.get("reason", ""),
            )
        if category == "suspensions":
            return (
                entry.get("kind", ""),
                entry.get("target", ""),
                entry.get("reason", ""),
            )
        return tuple(sorted(entry.items()))

    normalized: dict[str, dict[str, list[dict[str, str]]]] = {}
    for capability, category_map in details.items():
        capability_id = str(capability).strip()
        if not capability_id:
            continue
        normalized_categories: dict[str, list[dict[str, str]]] = {}
        if isinstance(category_map, Mapping):
            for category, entries in category_map.items():
                if not isinstance(entries, Iterable):
                    continue
                normalized_entries: list[dict[str, str]] = []
                for entry in entries:
                    if not isinstance(entry, Mapping):
                        continue
                    cleaned_entry = {
                        str(key).strip(): str(value).strip()
                        for key, value in entry.items()
                        if str(key).strip()
                        and (str(value).strip() or str(key).strip() in {"profile", "kind"})
                    }
                    if cleaned_entry:
                        normalized_entries.append(cleaned_entry)
                if not normalized_entries:
                    continue
                normalized_entries.sort(
                    key=lambda payload, *, _category=str(category): _sort_key(
                        str(_category), payload
                    )
                )
                normalized_categories[str(category)] = normalized_entries
        if normalized_categories:
            normalized[capability_id] = normalized_categories
    return normalized


def _build_guard_detail_summary_from_details(
    details: Mapping[str, Mapping[str, Iterable[Mapping[str, str]]]]
) -> dict[str, dict[str, dict[str, object]]]:
    if not isinstance(details, Mapping):
        return {}

    summary: dict[str, dict[str, dict[str, object]]] = {}
    category_order = (
        "strategies",
        "schedules",
        "initial_signal_limits",
        "signal_limits",
        "suspensions",
    )

    for capability, category_map in details.items():
        if not isinstance(category_map, Mapping):
            continue
        capability_id = str(capability).strip()
        if not capability_id:
            continue

        capability_summary: dict[str, dict[str, object]] = {}
        overall_total = 0
        overall_reason_counts: Counter[str] = Counter()

        def _summarize_entries(
            entries: Iterable[Mapping[str, str]]
        ) -> tuple[int, Counter[str]]:
            total = 0
            reason_counts: Counter[str] = Counter()
            for entry in entries:
                if not isinstance(entry, Mapping):
                    continue
                total += 1
                reason = str(entry.get("reason", "")).strip()
                if reason:
                    reason_counts[reason] += 1
            return total, reason_counts

        processed_categories: set[str] = set()
        for category in category_order:
            entries = category_map.get(category)
            if not isinstance(entries, Iterable):
                continue
            total, reason_counts = _summarize_entries(entries)
            if total <= 0:
                continue
            payload: dict[str, object] = {"total": int(total)}
            if reason_counts:
                payload["by_reason"] = {
                    reason: int(reason_counts[reason])
                    for reason in sorted(reason_counts)
                }
            capability_summary[category] = payload
            processed_categories.add(str(category))
            overall_total += total
            overall_reason_counts.update(reason_counts)

        for category, entries in category_map.items():
            category_label = str(category)
            if category_label in processed_categories:
                continue
            if not isinstance(entries, Iterable):
                continue
            total, reason_counts = _summarize_entries(entries)
            if total <= 0:
                continue
            payload = {"total": int(total)}
            if reason_counts:
                payload["by_reason"] = {
                    reason: int(reason_counts[reason])
                    for reason in sorted(reason_counts)
                }
            capability_summary[category_label] = payload
            overall_total += total
            overall_reason_counts.update(reason_counts)

        if overall_total > 0:
            overall_payload: dict[str, object] = {"total": int(overall_total)}
            if overall_reason_counts:
                overall_payload["by_reason"] = {
                    reason: int(overall_reason_counts[reason])
                    for reason in sorted(overall_reason_counts)
                }
            capability_summary["overall"] = overall_payload

    if capability_summary:
        summary[capability_id] = capability_summary

    return summary


def _build_guard_detail_capability_reason_summary_from_details(
    details: Mapping[str, Mapping[str, Iterable[Mapping[str, str]]]],
    *,
    resolve_guard_reason: Callable[[str | None], str | None] | None = None,
) -> dict[str, dict[str, dict[str, object]]]:
    if not isinstance(details, Mapping):
        return {}

    summary: dict[str, dict[str, dict[str, object]]] = {}

    def _resolve_reason(capability: str, raw_reason: str | None) -> str | None:
        normalized = (raw_reason or "").strip()
        if normalized:
            return normalized
        if resolve_guard_reason is not None:
            resolved = resolve_guard_reason(capability)
            if resolved:
                return resolved
        return None

    for capability, category_map in details.items():
        if not isinstance(category_map, Mapping):
            continue
        capability_id = str(capability).strip()
        if not capability_id:
            continue

        reason_counters: dict[str, dict[str, object]] = {}

        for category, entries in category_map.items():
            category_name = str(category).strip()
            if not category_name or not isinstance(entries, Iterable):
                continue
            for entry in entries:
                if not isinstance(entry, Mapping):
                    continue
                reason = _resolve_reason(capability_id, entry.get("reason"))
                if not reason:
                    continue
                counters = reason_counters.setdefault(
                    reason,
                    {
                        "total": 0,
                        "by_category": Counter(),
                    },
                )
                counters["total"] = int(counters.get("total", 0)) + 1  # type: ignore[index]
                category_counter: Counter[str] = counters["by_category"]  # type: ignore[assignment]
                category_counter[category_name] += 1

        if not reason_counters:
            continue

        capability_summary: dict[str, dict[str, object]] = {}
        for reason, payload in sorted(reason_counters.items()):
            total = payload.get("total")
            try:
                total_value = int(total) if total is not None else 0
            except (TypeError, ValueError):
                continue
            if total_value <= 0:
                continue
            entry: dict[str, object] = {"total": total_value}
            category_counter = payload.get("by_category")
            if isinstance(category_counter, Counter):
                cleaned_categories = {
                    category: int(category_counter[category])
                    for category in sorted(category_counter)
                    if category_counter[category] > 0
                }
                if cleaned_categories:
                    entry["by_category"] = cleaned_categories
            capability_summary[reason] = entry

        if capability_summary:
            summary[capability_id] = capability_summary

    return summary


def _build_guard_detail_category_summary_from_details(
    details: Mapping[str, Mapping[str, Iterable[Mapping[str, str]]]]
) -> dict[str, dict[str, object]]:
    if not isinstance(details, Mapping):
        return {}

    category_counters: dict[str, dict[str, object]] = {}
    category_order = (
        "strategies",
        "schedules",
        "initial_signal_limits",
        "signal_limits",
        "suspensions",
    )
    order_set = set(category_order)

    for capability, category_map in details.items():
        if not isinstance(category_map, Mapping):
            continue
        capability_id = str(capability).strip()
        if not capability_id:
            continue
        for category, entries in category_map.items():
            category_name = str(category).strip()
            if not category_name or not isinstance(entries, Iterable):
                continue
            total = 0
            reason_counts: Counter[str] = Counter()
            for entry in entries:
                if not isinstance(entry, Mapping):
                    continue
                total += 1
                reason = str(entry.get("reason", "")).strip()
                if reason:
                    reason_counts[reason] += 1
            if total <= 0:
                continue
            counters = category_counters.setdefault(
                category_name,
                {
                    "total": 0,
                    "by_capability": Counter(),
                    "by_reason": Counter(),
                },
            )
            counters["total"] = int(counters["total"]) + total  # type: ignore[index]
            capability_counter: Counter[str] = counters["by_capability"]  # type: ignore[assignment]
            capability_counter[capability_id] += total
            reason_counter: Counter[str] = counters["by_reason"]  # type: ignore[assignment]
            reason_counter.update(reason_counts)

    if not category_counters:
        return {}

    def _normalize(payload: Mapping[str, object]) -> dict[str, object] | None:
        total = payload.get("total")
        try:
            total_value = int(total) if total is not None else 0
        except (TypeError, ValueError):
            return None
        if total_value <= 0:
            return None
        entry: dict[str, object] = {"total": total_value}
        capability_counter = payload.get("by_capability")
        if isinstance(capability_counter, Counter):
            cleaned_capabilities = {
                capability: int(capability_counter[capability])
                for capability in sorted(capability_counter)
                if capability_counter[capability] > 0
            }
            if cleaned_capabilities:
                entry["by_capability"] = cleaned_capabilities
        reason_counter = payload.get("by_reason")
        if isinstance(reason_counter, Counter):
            cleaned_reasons = {
                reason: int(reason_counter[reason])
                for reason in sorted(reason_counter)
                if reason_counter[reason] > 0
            }
            if cleaned_reasons:
                entry["by_reason"] = cleaned_reasons
        return entry

    summary: dict[str, dict[str, object]] = {}
    for category in category_order:
        counters = category_counters.get(category)
        if not counters:
            continue
        normalized = _normalize(counters)
        if normalized:
            summary[category] = normalized

    extra_categories = {
        name: counters
        for name, counters in category_counters.items()
        if name not in order_set
    }
    for category in sorted(extra_categories):
        normalized = _normalize(extra_categories[category])
        if normalized:
            summary[category] = normalized

    return summary


def _build_guard_detail_reason_summary_from_details(
    details: Mapping[str, Mapping[str, Iterable[Mapping[str, str]]]],
    *,
    resolve_guard_reason: Callable[[str | None], str | None] | None = None,
) -> dict[str, dict[str, object]]:
    if not isinstance(details, Mapping):
        return {}

    reason_counters: dict[str, dict[str, object]] = {}

    def _resolve_reason(capability: str, raw_reason: str | None) -> str | None:
        normalized = (raw_reason or "").strip()
        if normalized:
            return normalized
        if resolve_guard_reason is not None:
            resolved = resolve_guard_reason(capability)
            if resolved:
                return resolved
        return None

    for capability, category_map in details.items():
        if not isinstance(category_map, Mapping):
            continue
        capability_id = str(capability).strip()
        if not capability_id:
            continue
        for category, entries in category_map.items():
            category_name = str(category).strip()
            if not category_name or not isinstance(entries, Iterable):
                continue
            for entry in entries:
                if not isinstance(entry, Mapping):
                    continue
                reason = _resolve_reason(capability_id, entry.get("reason"))
                if not reason:
                    continue
                counters = reason_counters.setdefault(
                    reason,
                    {
                        "total": 0,
                        "by_capability": Counter(),
                        "by_category": Counter(),
                    },
                )
                counters["total"] = int(counters.get("total", 0)) + 1  # type: ignore[index]
                capability_counter: Counter[str] = counters["by_capability"]  # type: ignore[assignment]
                capability_counter[capability_id] += 1
                category_counter: Counter[str] = counters["by_category"]  # type: ignore[assignment]
                category_counter[category_name] += 1

    if not reason_counters:
        return {}

    def _normalize(payload: Mapping[str, object]) -> dict[str, object] | None:
        total = payload.get("total")
        try:
            total_value = int(total) if total is not None else 0
        except (TypeError, ValueError):
            return None
        if total_value <= 0:
            return None
        entry: dict[str, object] = {"total": total_value}
        capability_counter = payload.get("by_capability")
        if isinstance(capability_counter, Counter):
            cleaned_capabilities = {
                capability: int(capability_counter[capability])
                for capability in sorted(capability_counter)
                if capability_counter[capability] > 0
            }
            if cleaned_capabilities:
                entry["by_capability"] = cleaned_capabilities
        category_counter = payload.get("by_category")
        if isinstance(category_counter, Counter):
            cleaned_categories = {
                category: int(category_counter[category])
                for category in sorted(category_counter)
                if category_counter[category] > 0
            }
            if cleaned_categories:
                entry["by_category"] = cleaned_categories
        return entry

    summary: dict[str, dict[str, object]] = {}
    for reason, counters in sorted(reason_counters.items()):
        normalized = _normalize(counters)
        if normalized:
            summary[reason] = normalized

    return summary


def _build_guard_detail_reason_details_from_details(
    details: Mapping[str, Mapping[str, Iterable[Mapping[str, str]]]],
    *,
    resolve_guard_reason: Callable[[str | None], str | None] | None = None,
) -> dict[str, dict[str, object]]:
    if not isinstance(details, Mapping):
        return {}

    reason_entries: dict[str, dict[str, object]] = {}
    category_order = (
        "strategies",
        "schedules",
        "initial_signal_limits",
        "signal_limits",
        "suspensions",
    )
    order_set = set(category_order)

    def _resolve_reason(capability: str | None, reason: str | None) -> str | None:
        if reason:
            return reason
        if resolve_guard_reason is not None:
            return resolve_guard_reason(capability)
        return None

    def _sort_key(category: str, entry: Mapping[str, str]) -> tuple[str, ...]:
        if category in {"strategies", "schedules"}:
            return (
                entry.get("name", ""),
                entry.get("reason", ""),
            )
        if category in {"initial_signal_limits", "signal_limits"}:
            return (
                entry.get("strategy", ""),
                entry.get("profile", ""),
                entry.get("reason", ""),
            )
        if category == "suspensions":
            return (
                entry.get("kind", ""),
                entry.get("target", ""),
                entry.get("reason", ""),
            )
        return tuple(sorted(entry.items()))

    for capability, category_map in details.items():
        if not isinstance(category_map, Mapping):
            continue
        capability_id = str(capability).strip()
        if not capability_id:
            continue
        for category, entries in category_map.items():
            category_name = str(category).strip()
            if not category_name or not isinstance(entries, Iterable):
                continue
            if isinstance(entries, (str, bytes)):
                continue
            for entry in entries:
                if not isinstance(entry, Mapping):
                    continue
                reason = _resolve_reason(
                    capability_id, str(entry.get("reason", "")).strip() or None
                )
                if not reason:
                    continue
                payload = reason_entries.setdefault(
                    reason,
                    {
                        "total": 0,
                        "capabilities": set(),
                        "categories": {},
                    },
                )
                payload["total"] = int(payload.get("total", 0) or 0) + 1
                capability_set = payload.setdefault("capabilities", set())
                if isinstance(capability_set, set):
                    capability_set.add(capability_id)
                categories_map = payload.setdefault("categories", {})
                if not isinstance(categories_map, dict):
                    continue
                cleaned_entry = {
                    str(key).strip(): str(value).strip()
                    for key, value in entry.items()
                    if str(key).strip()
                    and (str(value).strip() or str(key).strip() in {"profile", "kind"})
                }
                if "reason" not in cleaned_entry and reason:
                    cleaned_entry["reason"] = reason
                category_entries = categories_map.setdefault(category_name, [])
                if not isinstance(category_entries, list):
                    continue
                if cleaned_entry not in category_entries:
                    category_entries.append(cleaned_entry)

    if not reason_entries:
        return {}

    normalized: dict[str, dict[str, object]] = {}
    for reason, payload in sorted(reason_entries.items()):
        try:
            total = int(payload.get("total", 0) or 0)
        except (TypeError, ValueError):
            continue
        if total <= 0:
            continue
        entry: dict[str, object] = {"total": total}
        capabilities = payload.get("capabilities")
        if isinstance(capabilities, set):
            cleaned_caps = sorted(cap for cap in capabilities if str(cap).strip())
            if cleaned_caps:
                entry["capabilities"] = [str(cap) for cap in cleaned_caps]
        categories = payload.get("categories")
        if isinstance(categories, Mapping):
            ordered_categories: dict[str, list[dict[str, str]]] = {}
            for category in category_order:
                entries = categories.get(category)
                if not isinstance(entries, list) or not entries:
                    continue
                normalized_entries = [
                    {
                        str(key).strip(): str(value).strip()
                        for key, value in entry.items()
                        if str(key).strip()
                        and (
                            str(value).strip()
                            or str(key).strip() in {"profile", "kind"}
                            or (str(key).strip() == "reason" and str(value).strip())
                        )
                    }
                    for entry in entries
                    if isinstance(entry, Mapping)
                ]
                normalized_entries = [item for item in normalized_entries if item]
                if not normalized_entries:
                    continue
                normalized_entries.sort(
                    key=lambda payload, *, _category=category: _sort_key(
                        str(_category), payload
                    )
                )
                ordered_categories[category] = normalized_entries
            extra_categories = {
                str(category): entries
                for category, entries in categories.items()
                if str(category) not in order_set
            }
            for category in sorted(extra_categories):
                entries = extra_categories[category]
                if not isinstance(entries, list) or not entries:
                    continue
                normalized_entries = [
                    {
                        str(key).strip(): str(value).strip()
                        for key, value in entry.items()
                        if str(key).strip()
                        and (
                            str(value).strip()
                            or str(key).strip() in {"profile", "kind"}
                            or (str(key).strip() == "reason" and str(value).strip())
                        )
                    }
                    for entry in entries
                    if isinstance(entry, Mapping)
                ]
                normalized_entries = [item for item in normalized_entries if item]
                if not normalized_entries:
                    continue
                normalized_entries.sort(
                    key=lambda payload, *, _category=category: _sort_key(
                        str(_category), payload
                    )
                )
                ordered_categories[category] = normalized_entries
            if ordered_categories:
                entry["categories"] = ordered_categories
        normalized[reason] = entry

    return normalized


def _normalize_guard_detail_summary_entry(
    payload: Mapping[str, object] | None,
) -> dict[str, object] | None:
    if not isinstance(payload, Mapping):
        return None
    total = payload.get("total")
    try:
        total_value = int(total) if total is not None else 0
    except (TypeError, ValueError):
        return None
    if total_value <= 0:
        return None
    entry: dict[str, object] = {"total": total_value}
    reasons = payload.get("by_reason")
    if isinstance(reasons, Mapping):
        cleaned = {
            str(reason): int(value)
            for reason, value in reasons.items()
            if str(reason).strip()
            and isinstance(value, (int, float))
            and int(value) > 0
        }
        if cleaned:
            entry["by_reason"] = {
                reason: cleaned[reason]
                for reason in sorted(cleaned)
            }
    return entry


def _normalize_guard_detail_summary(
    summary: Mapping[str, Mapping[str, object]]
) -> dict[str, dict[str, dict[str, object]]]:
    if not isinstance(summary, Mapping):
        return {}

    normalized: dict[str, dict[str, dict[str, object]]] = {}
    category_order = (
        "strategies",
        "schedules",
        "initial_signal_limits",
        "signal_limits",
        "suspensions",
        "overall",
    )
    order_set = set(category_order)

    for capability, category_map in summary.items():
        if not isinstance(category_map, Mapping):
            continue
        capability_id = str(capability).strip()
        if not capability_id:
            continue
        ordered: dict[str, dict[str, object]] = {}
        for category in category_order:
            normalized_entry = _normalize_guard_detail_summary_entry(
                category_map.get(category)
            )
            if normalized_entry:
                ordered[category] = normalized_entry
        extra_categories = {
            str(category): payload
            for category, payload in category_map.items()
            if str(category) not in order_set
        }
        for category in sorted(extra_categories):
            normalized_entry = _normalize_guard_detail_summary_entry(
                extra_categories[category]
            )
            if normalized_entry:
                ordered[category] = normalized_entry
        if ordered:
            normalized[capability_id] = ordered

    return normalized


def _normalize_guard_detail_category_summary_entry(
    payload: Mapping[str, object] | None,
) -> dict[str, object] | None:
    if not isinstance(payload, Mapping):
        return None
    total = payload.get("total")
    try:
        total_value = int(total) if total is not None else 0
    except (TypeError, ValueError):
        return None
    if total_value <= 0:
        return None
    entry: dict[str, object] = {"total": total_value}
    capabilities = payload.get("by_capability")
    if isinstance(capabilities, Mapping):
        cleaned_caps = {
            str(capability): int(value)
            for capability, value in capabilities.items()
            if str(capability).strip()
            and isinstance(value, (int, float))
            and int(value) > 0
        }
        if cleaned_caps:
            entry["by_capability"] = {
                capability: cleaned_caps[capability]
                for capability in sorted(cleaned_caps)
            }
    reasons = payload.get("by_reason")
    if isinstance(reasons, Mapping):
        cleaned_reasons = {
            str(reason): int(value)
            for reason, value in reasons.items()
            if str(reason).strip()
            and isinstance(value, (int, float))
            and int(value) > 0
        }
        if cleaned_reasons:
            entry["by_reason"] = {
                reason: cleaned_reasons[reason]
                for reason in sorted(cleaned_reasons)
            }
    return entry


def _normalize_guard_detail_category_summary(
    summary: Mapping[str, Mapping[str, object]]
) -> dict[str, dict[str, object]]:
    if not isinstance(summary, Mapping):
        return {}

    normalized: dict[str, dict[str, object]] = {}
    category_order = (
        "strategies",
        "schedules",
        "initial_signal_limits",
        "signal_limits",
        "suspensions",
    )
    order_set = set(category_order)

    for category in category_order:
        normalized_entry = _normalize_guard_detail_category_summary_entry(
            summary.get(category)
        )
        if normalized_entry:
            normalized[category] = normalized_entry

    extra_categories = {
        str(category): payload
        for category, payload in summary.items()
        if str(category) not in order_set
    }
    for category in sorted(extra_categories):
        normalized_entry = _normalize_guard_detail_category_summary_entry(
            extra_categories[category]
        )
        if normalized_entry:
            normalized[category] = normalized_entry

    return normalized


def _normalize_guard_detail_reason_summary_entry(
    payload: Mapping[str, object]
) -> dict[str, object] | None:
    if not isinstance(payload, Mapping):
        return None
    total = payload.get("total")
    try:
        total_value = int(total) if total is not None else 0
    except (TypeError, ValueError):
        return None
    if total_value <= 0:
        return None
    entry: dict[str, object] = {"total": total_value}
    capabilities = payload.get("by_capability")
    if isinstance(capabilities, Mapping):
        cleaned_capabilities = {
            str(capability): int(capabilities[capability])
            for capability in capabilities
            if str(capability).strip()
            and isinstance(capabilities[capability], (int, float))
            and int(capabilities[capability]) > 0
        }
        if cleaned_capabilities:
            entry["by_capability"] = {
                capability: cleaned_capabilities[capability]
                for capability in sorted(cleaned_capabilities)
            }
    categories = payload.get("by_category")
    if isinstance(categories, Mapping):
        cleaned_categories = {
            str(category): int(categories[category])
            for category in categories
            if str(category).strip()
            and isinstance(categories[category], (int, float))
            and int(categories[category]) > 0
        }
        if cleaned_categories:
            entry["by_category"] = {
                category: cleaned_categories[category]
                for category in sorted(cleaned_categories)
            }
    return entry


def _normalize_guard_detail_reason_summary(
    summary: Mapping[str, Mapping[str, object]]
) -> dict[str, dict[str, object]]:
    if not isinstance(summary, Mapping):
        return {}

    normalized: dict[str, dict[str, object]] = {}
    for reason, payload in summary.items():
        reason_label = str(reason).strip()
        if not reason_label:
            continue
        normalized_entry = _normalize_guard_detail_reason_summary_entry(payload)
        if normalized_entry:
            normalized[reason_label] = normalized_entry

    return normalized


def _normalize_guard_detail_capability_reason_summary_entry(
    payload: Mapping[str, object]
) -> dict[str, object] | None:
    if not isinstance(payload, Mapping):
        return None
    total = payload.get("total")
    try:
        total_value = int(total) if total is not None else 0
    except (TypeError, ValueError):
        return None
    if total_value <= 0:
        return None
    entry: dict[str, object] = {"total": total_value}
    categories = payload.get("by_category")
    if isinstance(categories, Mapping):
        cleaned_categories = {
            str(category): int(categories[category])
            for category in categories
            if str(category).strip()
            and isinstance(categories[category], (int, float))
            and int(categories[category]) > 0
        }
        if cleaned_categories:
            entry["by_category"] = {
                category: cleaned_categories[category]
                for category in sorted(cleaned_categories)
            }
    return entry


def _normalize_guard_detail_capability_reason_summary(
    summary: Mapping[str, Mapping[str, object]]
) -> dict[str, dict[str, dict[str, object]]]:
    if not isinstance(summary, Mapping):
        return {}

    normalized: dict[str, dict[str, dict[str, object]]] = {}

    for capability, reason_map in summary.items():
        if not isinstance(reason_map, Mapping):
            continue
        capability_id = str(capability).strip()
        if not capability_id:
            continue
        normalized_reasons: dict[str, dict[str, object]] = {}
        for reason, payload in reason_map.items():
            reason_label = str(reason).strip()
            if not reason_label:
                continue
            normalized_entry = _normalize_guard_detail_capability_reason_summary_entry(
                payload
            )
            if normalized_entry:
                normalized_reasons[reason_label] = normalized_entry
        if normalized_reasons:
            normalized[capability_id] = normalized_reasons

    return normalized


def _normalize_guard_detail_reason_details(
    details: Mapping[str, Mapping[str, object]]
) -> dict[str, dict[str, object]]:
    if not isinstance(details, Mapping):
        return {}

    category_order = (
        "strategies",
        "schedules",
        "initial_signal_limits",
        "signal_limits",
        "suspensions",
    )
    order_set = set(category_order)

    def _sort_key(category: str, entry: Mapping[str, str]) -> tuple[str, ...]:
        if category in {"strategies", "schedules"}:
            return (
                entry.get("name", ""),
                entry.get("reason", ""),
            )
        if category in {"initial_signal_limits", "signal_limits"}:
            return (
                entry.get("strategy", ""),
                entry.get("profile", ""),
                entry.get("reason", ""),
            )
        if category == "suspensions":
            return (
                entry.get("kind", ""),
                entry.get("target", ""),
                entry.get("reason", ""),
            )
        return tuple(sorted(entry.items()))

    normalized: dict[str, dict[str, object]] = {}
    for reason, payload in details.items():
        if not isinstance(payload, Mapping):
            continue
        reason_label = str(reason).strip()
        if not reason_label:
            continue
        total = payload.get("total")
        try:
            total_value = int(total) if total is not None else 0
        except (TypeError, ValueError):
            continue
        if total_value <= 0:
            continue
        entry: dict[str, object] = {"total": total_value}
        capabilities = payload.get("capabilities")
        if isinstance(capabilities, (list, tuple, set)):
            cleaned_caps = sorted(
                {str(capability).strip() for capability in capabilities if str(capability).strip()}
            )
            if cleaned_caps:
                entry["capabilities"] = cleaned_caps
        categories = payload.get("categories")
        if isinstance(categories, Mapping):
            ordered_categories: dict[str, list[dict[str, str]]] = {}
            for category in category_order:
                entries = categories.get(category)
                if not isinstance(entries, Iterable) or isinstance(entries, (str, bytes)):
                    continue
                normalized_entries: list[dict[str, str]] = []
                for item in entries:
                    if not isinstance(item, Mapping):
                        continue
                    cleaned_entry = {
                        str(key).strip(): str(value).strip()
                        for key, value in item.items()
                        if str(key).strip()
                        and (
                            str(value).strip()
                            or str(key).strip() in {"profile", "kind"}
                            or (str(key).strip() == "reason" and str(value).strip())
                        )
                    }
                    if not cleaned_entry:
                        continue
                    if "reason" not in cleaned_entry and reason_label:
                        cleaned_entry["reason"] = reason_label
                    normalized_entries.append(cleaned_entry)
                if not normalized_entries:
                    continue
                normalized_entries.sort(
                    key=lambda payload, *, _category=str(category): _sort_key(
                        str(_category), payload
                    )
                )
                ordered_categories[str(category)] = normalized_entries
            extra_categories = {
                str(category): entries
                for category, entries in categories.items()
                if str(category) not in order_set
            }
            for category in sorted(extra_categories):
                entries = extra_categories[category]
                if not isinstance(entries, Iterable) or isinstance(entries, (str, bytes)):
                    continue
                normalized_entries = []
                for item in entries:
                    if not isinstance(item, Mapping):
                        continue
                    cleaned_entry = {
                        str(key).strip(): str(value).strip()
                        for key, value in item.items()
                        if str(key).strip()
                        and (
                            str(value).strip()
                            or str(key).strip() in {"profile", "kind"}
                            or (str(key).strip() == "reason" and str(value).strip())
                        )
                    }
                    if not cleaned_entry:
                        continue
                    if "reason" not in cleaned_entry and reason_label:
                        cleaned_entry["reason"] = reason_label
                    normalized_entries.append(cleaned_entry)
                if not normalized_entries:
                    continue
                normalized_entries.sort(
                    key=lambda payload, *, _category=str(category): _sort_key(
                        str(_category), payload
                    )
                )
                ordered_categories[category] = normalized_entries
            if ordered_categories:
                entry["categories"] = ordered_categories
        normalized[reason_label] = entry

    return normalized


def _print_guard_summary(summary: Mapping[str, Any], *, indent: str = "  ") -> None:
    if not summary:
        return
    order = (
        "overall",
        "strategies",
        "schedules",
        "initial_signal_limits",
        "signal_limits",
        "suspensions",
    )
    labels = {
        "overall": "Ogółem",
        "strategies": "Strategie",
        "schedules": "Harmonogramy",
        "initial_signal_limits": "Limity sygnałów (początkowe)",
        "signal_limits": "Limity sygnałów",
        "suspensions": "Zawieszenia",
    }
    sub_indent = indent + "    "
    for key in order:
        payload = summary.get(key)
        if not isinstance(payload, Mapping):
            continue
        total = payload.get("total")
        if not isinstance(total, (int, float)) or int(total) <= 0:
            continue
        print(f"{indent}- {labels.get(key, key)}: {int(total)}")
        capabilities = payload.get("by_capability")
        if isinstance(capabilities, Mapping) and capabilities:
            formatted_caps = ", ".join(
                f"{capability} ({int(value)})"
                for capability, value in capabilities.items()
            )
            print(f"{sub_indent}capabilities: {formatted_caps}")
        reasons = payload.get("by_reason")
        if isinstance(reasons, Mapping) and reasons:
            formatted_reasons = ", ".join(
                f"{reason} ({int(value)})" for reason, value in reasons.items()
            )
            print(f"{sub_indent}powody: {formatted_reasons}")


def _print_guard_details(
    details: Mapping[str, Mapping[str, Sequence[Mapping[str, str]]]],
    *,
    indent: str = "  ",
) -> None:
    if not details:
        return
    labels = {
        "strategies": "Strategie",
        "schedules": "Harmonogramy",
        "initial_signal_limits": "Limity sygnałów (początkowe)",
        "signal_limits": "Limity sygnałów",
        "suspensions": "Zawieszenia",
    }
    capability_indent = indent + "  "
    entry_indent = capability_indent + "  "
    for capability in sorted(details):
        category_map = details.get(capability)
        if not isinstance(category_map, Mapping) or not category_map:
            continue
        print(f"{indent}- capability {capability}:")
        for category, entries in sorted(category_map.items()):
            label = labels.get(category, category)
            print(f"{capability_indent}{label}:")
            if not entries:
                print(f"{entry_indent}(brak)")
                continue
            if category in {"strategies", "schedules"}:
                for entry in entries:
                    name = entry.get("name", "-")
                    reason = entry.get("reason")
                    suffix = f" (powód strażnika: {reason})" if reason else ""
                    print(f"{entry_indent}- {name}{suffix}")
            elif category in {"initial_signal_limits", "signal_limits"}:
                for entry in entries:
                    strategy = entry.get("strategy", "-")
                    profile = entry.get("profile", "*")
                    reason = entry.get("reason")
                    suffix = f" (powód strażnika: {reason})" if reason else ""
                    print(f"{entry_indent}- {strategy} [{profile}]{suffix}")
            elif category == "suspensions":
                for entry in entries:
                    kind = entry.get("kind", "schedule")
                    target = entry.get("target", "-")
                    reason = entry.get("reason")
                    suffix = f" (powód strażnika: {reason})" if reason else ""
                    print(f"{entry_indent}- {kind}:{target}{suffix}")
            else:
                for entry in entries:
                    formatted = ", ".join(
                        f"{key}={value}" for key, value in sorted(entry.items())
                    )
                    print(f"{entry_indent}- {formatted}")


def _print_guard_detail_summary(
    summary: Mapping[str, Mapping[str, Mapping[str, object]]],
    *,
    indent: str = "  ",
) -> None:
    if not summary:
        return
    labels = {
        "strategies": "Strategie",
        "schedules": "Harmonogramy",
        "initial_signal_limits": "Limity sygnałów (początkowe)",
        "signal_limits": "Limity sygnałów",
        "suspensions": "Zawieszenia",
        "overall": "Ogółem",
    }
    category_order = (
        "strategies",
        "schedules",
        "initial_signal_limits",
        "signal_limits",
        "suspensions",
        "overall",
    )
    capability_indent = indent + "  "
    detail_indent = capability_indent + "  "
    for capability in sorted(summary):
        category_map = summary.get(capability)
        if not isinstance(category_map, Mapping) or not category_map:
            continue
        print(f"{indent}- capability {capability}:")
        for category in category_order:
            payload = category_map.get(category)
            if not isinstance(payload, Mapping):
                continue
            total = payload.get("total")
            if not isinstance(total, (int, float)) or int(total) <= 0:
                continue
            label = labels.get(category, category)
            print(f"{capability_indent}{label}: {int(total)}")
            reasons = payload.get("by_reason")
            if isinstance(reasons, Mapping) and reasons:
                formatted = ", ".join(
                    f"{reason} ({int(value)})" for reason, value in reasons.items()
                )
                print(f"{detail_indent}powody: {formatted}")
        extra_categories = {
            str(category): payload
            for category, payload in category_map.items()
            if str(category) not in category_order
        }
        for category in sorted(extra_categories):
            payload = extra_categories[category]
            if not isinstance(payload, Mapping):
                continue
            total = payload.get("total")
            if not isinstance(total, (int, float)) or int(total) <= 0:
                continue
            print(f"{capability_indent}{category}: {int(total)}")
            reasons = payload.get("by_reason")
            if isinstance(reasons, Mapping) and reasons:
                formatted = ", ".join(
                    f"{reason} ({int(value)})" for reason, value in reasons.items()
                )
                print(f"{detail_indent}powody: {formatted}")


def _print_guard_detail_category_summary(
    summary: Mapping[str, Mapping[str, object]],
    *,
    indent: str = "  ",
) -> None:
    if not summary:
        return

    labels = {
        "strategies": "Strategie",
        "schedules": "Harmonogramy",
        "initial_signal_limits": "Limity sygnałów (początkowe)",
        "signal_limits": "Limity sygnałów",
        "suspensions": "Zawieszenia",
    }
    category_order = (
        "strategies",
        "schedules",
        "initial_signal_limits",
        "signal_limits",
        "suspensions",
    )
    sub_indent = indent + "    "

    def _emit(category: str, payload: Mapping[str, object]) -> None:
        total = payload.get("total")
        if not isinstance(total, (int, float)) or int(total) <= 0:
            return
        print(f"{indent}- {labels.get(category, category)}: {int(total)}")
        capabilities = payload.get("by_capability")
        if isinstance(capabilities, Mapping) and capabilities:
            formatted_caps = ", ".join(
                f"{capability} ({int(value)})"
                for capability, value in capabilities.items()
            )
            print(f"{sub_indent}capabilities: {formatted_caps}")
        reasons = payload.get("by_reason")
        if isinstance(reasons, Mapping) and reasons:
            formatted_reasons = ", ".join(
                f"{reason} ({int(value)})" for reason, value in reasons.items()
            )
            print(f"{sub_indent}powody: {formatted_reasons}")

    processed: set[str] = set()
    for category in category_order:
        payload = summary.get(category)
        if isinstance(payload, Mapping):
            _emit(category, payload)
            processed.add(category)

    for category in sorted(summary):
        if category in processed:
            continue
        payload = summary.get(category)
        if isinstance(payload, Mapping):
            _emit(category, payload)


def _print_guard_detail_reason_summary(
    summary: Mapping[str, Mapping[str, object]],
    *,
    indent: str = "  ",
) -> None:
    if not summary:
        return

    category_labels = {
        "strategies": "Strategie",
        "schedules": "Harmonogramy",
        "initial_signal_limits": "Limity sygnałów (początkowe)",
        "signal_limits": "Limity sygnałów",
        "suspensions": "Zawieszenia",
    }
    category_order = (
        "strategies",
        "schedules",
        "initial_signal_limits",
        "signal_limits",
        "suspensions",
    )
    sub_indent = indent + "    "

    for reason, payload in summary.items():
        if not isinstance(payload, Mapping):
            continue
        total = payload.get("total")
        if not isinstance(total, (int, float)) or int(total) <= 0:
            continue
        print(f"{indent}- {reason}: {int(total)}")
        capabilities = payload.get("by_capability")
        if isinstance(capabilities, Mapping) and capabilities:
            formatted_caps = ", ".join(
                f"{capability} ({int(value)})"
                for capability, value in capabilities.items()
            )
            print(f"{sub_indent}capabilities: {formatted_caps}")
        categories = payload.get("by_category")
        if isinstance(categories, Mapping) and categories:
            ordered_categories: list[tuple[str, object]] = []
            for category in category_order:
                if category in categories:
                    ordered_categories.append((category, categories[category]))
            extra_categories = {
                str(category): categories[category]
                for category in categories
                if str(category) not in category_order
            }
            for category in sorted(extra_categories):
                ordered_categories.append((category, extra_categories[category]))
            formatted_categories = ", ".join(
                f"{category_labels.get(category, category)} ({int(value)})"
                for category, value in ordered_categories
            )
            print(f"{sub_indent}kategorie: {formatted_categories}")


def _print_guard_detail_capability_reason_summary(
    summary: Mapping[str, Mapping[str, object]],
    *,
    indent: str = "  ",
) -> None:
    if not summary:
        return

    category_labels = {
        "strategies": "Strategie",
        "schedules": "Harmonogramy",
        "initial_signal_limits": "Limity sygnałów (początkowe)",
        "signal_limits": "Limity sygnałów",
        "suspensions": "Zawieszenia",
    }
    category_order = (
        "strategies",
        "schedules",
        "initial_signal_limits",
        "signal_limits",
        "suspensions",
    )
    capability_indent = indent + "  "
    detail_indent = capability_indent + "  "

    for capability, reasons in summary.items():
        if not isinstance(reasons, Mapping):
            continue
        capability_label = str(capability).strip()
        if not capability_label:
            continue
        print(f"{indent}- {capability_label}:")
        for reason, payload in reasons.items():
            if not isinstance(payload, Mapping):
                continue
            reason_label = str(reason).strip()
            if not reason_label:
                continue
            total = payload.get("total")
            if not isinstance(total, (int, float)) or int(total) <= 0:
                continue
            print(f"{capability_indent}- {reason_label}: {int(total)}")
            categories = payload.get("by_category")
            if isinstance(categories, Mapping) and categories:
                ordered_categories: list[tuple[str, object]] = []
                for category in category_order:
                    if category in categories:
                        ordered_categories.append((category, categories[category]))
                extra_categories = {
                    str(category): categories[category]
                    for category in categories
                    if str(category) not in category_order
                }
                for category in sorted(extra_categories):
                    ordered_categories.append((category, extra_categories[category]))
                formatted_categories = ", ".join(
                    f"{category_labels.get(category, category)} ({int(value)})"
                    for category, value in ordered_categories
                    if isinstance(value, (int, float)) and int(value) > 0
                )
                if formatted_categories:
                    print(f"{detail_indent}kategorie: {formatted_categories}")


def _print_guard_detail_reason_details(
    details: Mapping[str, Mapping[str, object]],
    *,
    indent: str = "  ",
) -> None:
    if not details:
        return

    category_labels = {
        "strategies": "Strategie",
        "schedules": "Harmonogramy",
        "initial_signal_limits": "Limity sygnałów (początkowe)",
        "signal_limits": "Limity sygnałów",
        "suspensions": "Zawieszenia",
    }
    category_order = (
        "strategies",
        "schedules",
        "initial_signal_limits",
        "signal_limits",
        "suspensions",
    )
    detail_indent = indent + "  "
    entry_indent = detail_indent + "  "

    for reason, payload in details.items():
        if not isinstance(payload, Mapping):
            continue
        total = payload.get("total")
        if not isinstance(total, (int, float)) or int(total) <= 0:
            continue
        capabilities = payload.get("capabilities")
        suffix = ""
        if isinstance(capabilities, Iterable) and not isinstance(capabilities, (str, bytes)):
            cleaned_caps = [str(item).strip() for item in capabilities if str(item).strip()]
            if cleaned_caps:
                suffix = f" (capabilities: {', '.join(cleaned_caps)})"
        print(f"{indent}- {reason}: {int(total)}{suffix}")
        categories = payload.get("categories")
        if not isinstance(categories, Mapping):
            continue
        processed: set[str] = set()
        for category in category_order:
            entries = categories.get(category)
            if not isinstance(entries, Sequence) or not entries:
                continue
            label = category_labels.get(category, category)
            print(f"{detail_indent}{label}:")
            processed.add(category)
            if category in {"strategies", "schedules"}:
                for entry in entries:
                    name = entry.get("name", "-")
                    reason_text = entry.get("reason")
                    suffix_text = (
                        f" (powód strażnika: {reason_text})" if reason_text else ""
                    )
                    print(f"{entry_indent}- {name}{suffix_text}")
            elif category in {"initial_signal_limits", "signal_limits"}:
                for entry in entries:
                    strategy = entry.get("strategy", "-")
                    profile = entry.get("profile", "*")
                    reason_text = entry.get("reason")
                    suffix_text = (
                        f" (powód strażnika: {reason_text})" if reason_text else ""
                    )
                    print(f"{entry_indent}- {strategy} [{profile}]{suffix_text}")
            elif category == "suspensions":
                for entry in entries:
                    kind = entry.get("kind", "schedule")
                    target = entry.get("target", "-")
                    reason_text = entry.get("reason")
                    suffix_text = (
                        f" (powód strażnika: {reason_text})" if reason_text else ""
                    )
                    print(f"{entry_indent}- {kind}:{target}{suffix_text}")
            else:
                for entry in entries:
                    formatted = ", ".join(
                        f"{key}={value}" for key, value in sorted(entry.items())
                    )
                    print(f"{entry_indent}- {formatted}")
        for category, entries in categories.items():
            if str(category) in processed:
                continue
            if not isinstance(entries, Sequence) or not entries:
                continue
            print(f"{detail_indent}{category}:")
            for entry in entries:
                if not isinstance(entry, Mapping):
                    continue
                formatted = ", ".join(
                    f"{key}={value}" for key, value in sorted(entry.items())
                )
                print(f"{entry_indent}- {formatted}")


def show_strategy_catalog(args: argparse.Namespace) -> int:
    output_format = getattr(args, "output_format", "text") or "text"
    engine_filter = {value.strip().lower() for value in getattr(args, "engines", []) if value}
    capability_filter = {
        value.strip().lower() for value in getattr(args, "capabilities", []) if value
    }
    tag_filter = {value.strip().lower() for value in getattr(args, "tags", []) if value}

    engines = []
    for entry in DEFAULT_STRATEGY_CATALOG.describe_engines():
        engine_name = str(entry.get("engine", ""))
        normalized_engine = engine_name.lower()
        capability = str(entry.get("capability", "") or "")
        normalized_capability = capability.lower()
        tags = [str(tag) for tag in entry.get("default_tags", [])]
        normalized_tags = {tag.lower() for tag in tags}
        if engine_filter and normalized_engine not in engine_filter:
            continue
        if capability_filter and normalized_capability not in capability_filter:
            continue
        if tag_filter and not (normalized_tags & tag_filter):
            continue
        engines.append(entry)

    definitions: list[Mapping[str, object]] = []
    config_path = getattr(args, "config", None)
    scheduler_name = getattr(args, "scheduler", None)
    plan_summary: Mapping[str, object] | None = None
    if config_path:
        try:
            core_config = load_core_config(config_path)
        except Exception as exc:  # pragma: no cover - błędy IO/parsingu
            raise CLIUsageError(f"Nie udało się wczytać konfiguracji {config_path}: {exc}") from exc
        definitions = describe_strategy_definitions(core_config)
        if scheduler_name:
            try:
                plan = describe_multi_strategy_configuration(
                    config_path=config_path,
                    scheduler_name=scheduler_name,
                    include_strategy_definitions=True,
                    only_scheduler_definitions=True,
                )
                plan_summary = plan
                definitions = plan.get("strategies", [])  # type: ignore[assignment]
            except Exception as exc:  # pragma: no cover - walidacja konfiguracji
                raise CLIUsageError(str(exc)) from exc
        filtered_definitions: list[Mapping[str, object]] = []
        for entry in definitions:
            engine_name = str(entry.get("engine", ""))
            normalized_engine = engine_name.lower()
            capability = str(entry.get("capability", "") or "")
            normalized_capability = capability.lower()
            tags = [str(tag) for tag in entry.get("tags", [])]
            normalized_tags = {tag.lower() for tag in tags}
            if engine_filter and normalized_engine not in engine_filter:
                continue
            if capability_filter and normalized_capability not in capability_filter:
                continue
            if tag_filter and not (normalized_tags & tag_filter):
                continue
            payload = dict(entry)
            if not getattr(args, "include_parameters", False):
                payload.pop("parameters", None)
                payload.pop("metadata", None)
            filtered_definitions.append(payload)
        definitions = filtered_definitions

    payload: dict[str, object] = {"engines": engines}
    normalized_guard_summary: dict[str, object] = {}
    normalized_guard_details: dict[str, dict[str, list[dict[str, str]]]] = {}
    normalized_guard_detail_summary: dict[str, dict[str, dict[str, object]]] = {}
    normalized_guard_detail_category_summary: dict[str, dict[str, object]] = {}
<<<<<<< HEAD
    normalized_guard_detail_capability_reason_summary: dict[
        str, dict[str, dict[str, object]]
    ] = {}
=======
>>>>>>> 48af0400
    normalized_guard_detail_reason_summary: dict[str, dict[str, object]] = {}
    normalized_guard_detail_reason_details: dict[str, dict[str, object]] = {}
    if config_path:
        payload["config_path"] = str(Path(config_path).expanduser())
        if scheduler_name:
            payload["scheduler"] = scheduler_name
        payload["definitions"] = definitions
        blocked_schedules: list[str] = []
        blocked_strategies: list[str] = []
        blocked_capabilities: dict[str, str] = {}
        blocked_schedule_capabilities: dict[str, str] = {}
        blocked_initial_limits: dict[str, list[str]] = {}
        blocked_signal_limits: dict[str, list[str]] = {}
        blocked_initial_limit_capabilities: dict[str, str] = {}
        blocked_signal_limit_capabilities: dict[str, str] = {}
<<<<<<< HEAD
        blocked_initial_limit_reasons: dict[str, str] = {}
        blocked_signal_limit_reasons: dict[str, str] = {}
        blocked_suspensions: list[dict[str, object]] = []
        blocked_suspension_capabilities: dict[str, str] = {}
        blocked_capability_reasons: dict[str, str] = {}
        blocked_schedule_reasons: dict[str, str] = {}
        blocked_suspension_reasons: dict[str, str] = {}
=======
        blocked_suspensions: list[dict[str, object]] = []
        blocked_suspension_capabilities: dict[str, str] = {}
>>>>>>> 48af0400

        if plan_summary:
            blocked_schedules = [
                str(item)
                for item in plan_summary.get("blocked_schedules", [])
                if str(item).strip()
            ]
            blocked_strategies = [
                str(item)
                for item in plan_summary.get("blocked_strategies", [])
                if str(item).strip()
            ]
            blocked_capabilities = {
                str(strategy): str(capability)
                for strategy, capability in plan_summary.get(
                    "blocked_capabilities", {}
                ).items()
                if str(strategy).strip() and str(capability).strip()
            }
            blocked_schedule_capabilities = {
                str(schedule): str(capability)
                for schedule, capability in plan_summary.get(
                    "blocked_schedule_capabilities", {}
                ).items()
                if str(schedule).strip() and str(capability).strip()
            }
            blocked_initial_limits = {
                str(strategy): [str(profile) for profile in profiles]
                for strategy, profiles in plan_summary.get(
                    "blocked_initial_signal_limits", {}
                ).items()
                if str(strategy).strip()
            }
            blocked_initial_limit_capabilities = {
                str(strategy): str(capability)
                for strategy, capability in plan_summary.get(
                    "blocked_initial_signal_limit_capabilities", {}
                ).items()
                if str(strategy).strip() and str(capability).strip()
            }
            blocked_signal_limits = {
                str(strategy): [str(profile) for profile in profiles]
                for strategy, profiles in plan_summary.get("blocked_signal_limits", {}).items()
                if str(strategy).strip()
            }
            blocked_signal_limit_capabilities = {
                str(strategy): str(capability)
                for strategy, capability in plan_summary.get(
                    "blocked_signal_limit_capabilities", {}
                ).items()
                if str(strategy).strip() and str(capability).strip()
            }
            blocked_suspensions = [
                {
                    key: value
                    for key, value in entry.items()
                    if key and (value not in (None, ""))
                }
                for entry in plan_summary.get("blocked_suspensions", [])
            ]
            blocked_suspension_capabilities = {
                str(entry_key): str(capability)
                for entry_key, capability in plan_summary.get(
                    "blocked_suspension_capabilities", {}
                ).items()
                if str(entry_key).strip() and str(capability).strip()
            }
            if blocked_schedules:
                payload["blocked_schedules"] = blocked_schedules
            if blocked_strategies:
                payload["blocked_strategies"] = blocked_strategies
            if blocked_capabilities:
                payload["blocked_capabilities"] = blocked_capabilities
<<<<<<< HEAD
            blocked_capability_reasons = {
                str(strategy): str(reason)
                for strategy, reason in plan_summary.get(
                    "blocked_capability_reasons", {}
                ).items()
                if str(strategy).strip() and str(reason).strip()
            }
            if blocked_capability_reasons:
                payload["blocked_capability_reasons"] = blocked_capability_reasons
            if blocked_schedule_capabilities:
                payload["blocked_schedule_capabilities"] = blocked_schedule_capabilities
            blocked_schedule_reasons = {
                str(schedule): str(reason)
                for schedule, reason in plan_summary.get(
                    "blocked_schedule_capability_reasons", {}
                ).items()
                if str(schedule).strip() and str(reason).strip()
            }
            if blocked_schedule_reasons:
                payload["blocked_schedule_capability_reasons"] = blocked_schedule_reasons
=======
            if blocked_schedule_capabilities:
                payload["blocked_schedule_capabilities"] = blocked_schedule_capabilities
>>>>>>> 48af0400
            if blocked_initial_limits:
                payload["blocked_initial_signal_limits"] = blocked_initial_limits
            if blocked_initial_limit_capabilities:
                payload["blocked_initial_signal_limit_capabilities"] = (
                    blocked_initial_limit_capabilities
                )
<<<<<<< HEAD
            blocked_initial_limit_reasons = {
                str(strategy): str(reason)
                for strategy, reason in plan_summary.get(
                    "blocked_initial_signal_limit_reasons", {}
                ).items()
                if str(strategy).strip() and str(reason).strip()
            }
            if blocked_initial_limit_reasons:
                payload["blocked_initial_signal_limit_reasons"] = (
                    blocked_initial_limit_reasons
                )
=======
>>>>>>> 48af0400
            if blocked_signal_limits:
                payload["blocked_signal_limits"] = blocked_signal_limits
            if blocked_signal_limit_capabilities:
                payload["blocked_signal_limit_capabilities"] = (
                    blocked_signal_limit_capabilities
                )
<<<<<<< HEAD
            blocked_signal_limit_reasons = {
                str(strategy): str(reason)
                for strategy, reason in plan_summary.get(
                    "blocked_signal_limit_reasons", {}
                ).items()
                if str(strategy).strip() and str(reason).strip()
            }
            if blocked_signal_limit_reasons:
                payload["blocked_signal_limit_reasons"] = blocked_signal_limit_reasons
=======
>>>>>>> 48af0400
            if blocked_suspensions:
                payload["blocked_suspensions"] = blocked_suspensions
            if blocked_suspension_capabilities:
                payload["blocked_suspension_capabilities"] = (
                    blocked_suspension_capabilities
                )
<<<<<<< HEAD
            blocked_suspension_reasons = {
                str(entry_key): str(reason)
                for entry_key, reason in plan_summary.get(
                    "blocked_suspension_reasons", {}
                ).items()
                if str(entry_key).strip() and str(reason).strip()
            }
            if blocked_suspension_reasons:
                payload["blocked_suspension_reasons"] = blocked_suspension_reasons

            guard_summary_raw = plan_summary.get("guard_reason_summary")
            if isinstance(guard_summary_raw, Mapping):
                normalized_guard_summary = _normalize_guard_summary(guard_summary_raw)
            if not normalized_guard_summary:
                normalized_guard_summary = _build_guard_summary_from_blocked(
                    blocked_strategies=blocked_strategies,
                    blocked_schedules=blocked_schedules,
                    blocked_initial_limits=blocked_initial_limits,
                    blocked_signal_limits=blocked_signal_limits,
                    blocked_suspensions=blocked_suspensions,
                    blocked_capabilities=blocked_capabilities,
                    blocked_schedule_capabilities=blocked_schedule_capabilities,
                    blocked_initial_limit_capabilities=blocked_initial_limit_capabilities,
                    blocked_signal_limit_capabilities=blocked_signal_limit_capabilities,
                    blocked_suspension_capabilities=blocked_suspension_capabilities,
                    blocked_capability_reasons=blocked_capability_reasons,
                    blocked_schedule_reasons=blocked_schedule_reasons,
                    blocked_initial_limit_reasons=blocked_initial_limit_reasons,
                    blocked_signal_limit_reasons=blocked_signal_limit_reasons,
                    blocked_suspension_reasons=blocked_suspension_reasons,
                )
            if normalized_guard_summary:
                payload["guard_reason_summary"] = normalized_guard_summary
            guard_details_raw = plan_summary.get("guard_reason_details")
            if isinstance(guard_details_raw, Mapping):
                normalized_guard_details = _normalize_guard_details(guard_details_raw)
            if not normalized_guard_details:
                normalized_guard_details = _build_guard_details_from_blocked(
                    blocked_strategies=blocked_strategies,
                    blocked_schedules=blocked_schedules,
                    blocked_initial_limits=blocked_initial_limits,
                    blocked_signal_limits=blocked_signal_limits,
                    blocked_suspensions=blocked_suspensions,
                    blocked_capabilities=blocked_capabilities,
                    blocked_schedule_capabilities=blocked_schedule_capabilities,
                    blocked_initial_limit_capabilities=blocked_initial_limit_capabilities,
                    blocked_signal_limit_capabilities=blocked_signal_limit_capabilities,
                    blocked_suspension_capabilities=blocked_suspension_capabilities,
                    blocked_capability_reasons=blocked_capability_reasons,
                    blocked_schedule_reasons=blocked_schedule_reasons,
                    blocked_initial_limit_reasons=blocked_initial_limit_reasons,
                    blocked_signal_limit_reasons=blocked_signal_limit_reasons,
                    blocked_suspension_reasons=blocked_suspension_reasons,
                )
            if normalized_guard_details:
                payload["guard_reason_details"] = normalized_guard_details
                detail_summary_raw = plan_summary.get("guard_reason_detail_summary")
                if isinstance(detail_summary_raw, Mapping):
                    normalized_guard_detail_summary = _normalize_guard_detail_summary(
                        detail_summary_raw
                    )
                if not normalized_guard_detail_summary:
                    normalized_guard_detail_summary = (
                        _build_guard_detail_summary_from_details(normalized_guard_details)
                    )
                category_summary_raw = plan_summary.get(
                    "guard_reason_detail_category_summary"
                )
                if isinstance(category_summary_raw, Mapping):
                    normalized_guard_detail_category_summary = (
                        _normalize_guard_detail_category_summary(category_summary_raw)
                    )
                if not normalized_guard_detail_category_summary:
                    normalized_guard_detail_category_summary = (
                        _build_guard_detail_category_summary_from_details(
                            normalized_guard_details
                        )
                    )
                capability_reason_summary_raw = plan_summary.get(
                    "guard_reason_detail_capability_reason_summary"
                )
                if isinstance(capability_reason_summary_raw, Mapping):
                    normalized_guard_detail_capability_reason_summary = (
                        _normalize_guard_detail_capability_reason_summary(
                            capability_reason_summary_raw
                        )
                    )
                if not normalized_guard_detail_capability_reason_summary:
                    normalized_guard_detail_capability_reason_summary = (
                        _build_guard_detail_capability_reason_summary_from_details(
                            normalized_guard_details
                        )
                    )
                reason_summary_raw = plan_summary.get(
                    "guard_reason_detail_reason_summary"
                )
                if isinstance(reason_summary_raw, Mapping):
                    normalized_guard_detail_reason_summary = (
                        _normalize_guard_detail_reason_summary(reason_summary_raw)
                    )
                if not normalized_guard_detail_reason_summary:
                    normalized_guard_detail_reason_summary = (
                        _build_guard_detail_reason_summary_from_details(
                            normalized_guard_details
                        )
                    )
                reason_details_raw = plan_summary.get(
                    "guard_reason_detail_reason_details"
                )
                if isinstance(reason_details_raw, Mapping):
                    normalized_guard_detail_reason_details = (
                        _normalize_guard_detail_reason_details(reason_details_raw)
                    )
                if not normalized_guard_detail_reason_details:
                    normalized_guard_detail_reason_details = (
                        _build_guard_detail_reason_details_from_details(
                            normalized_guard_details
                        )
                    )
        if normalized_guard_detail_summary:
            payload["guard_reason_detail_summary"] = normalized_guard_detail_summary
        if normalized_guard_detail_category_summary:
            payload["guard_reason_detail_category_summary"] = (
                normalized_guard_detail_category_summary
            )
        if normalized_guard_detail_capability_reason_summary:
            payload[
                "guard_reason_detail_capability_reason_summary"
            ] = normalized_guard_detail_capability_reason_summary
        if normalized_guard_detail_reason_summary:
            payload["guard_reason_detail_reason_summary"] = (
                normalized_guard_detail_reason_summary
            )
        if normalized_guard_detail_reason_details:
            payload["guard_reason_detail_reason_details"] = (
                normalized_guard_detail_reason_details
            )
=======
>>>>>>> 48af0400

    if output_format in {"json", "json-pretty"}:
        json_kwargs: dict[str, object] = {"ensure_ascii": False}
        if output_format == "json-pretty":
            json_kwargs["indent"] = 2
            json_kwargs["sort_keys"] = True
        print(json.dumps(payload, **json_kwargs))  # type: ignore[arg-type]
        return 0

    if not normalized_guard_detail_capability_reason_summary:
        payload_capability_reason_summary = payload.get(
            "guard_reason_detail_capability_reason_summary"
        )
        if isinstance(payload_capability_reason_summary, Mapping):
            normalized_guard_detail_capability_reason_summary = (
                _normalize_guard_detail_capability_reason_summary(
                    payload_capability_reason_summary
                )
            )
    capability_reason_summary_for_print = (
        normalized_guard_detail_capability_reason_summary
    )
    if (
        not capability_reason_summary_for_print
        and normalized_guard_details
    ):
        capability_reason_summary_for_print = (
            _build_guard_detail_capability_reason_summary_from_details(
                normalized_guard_details
            )
        )

    print("Silniki strategii dostępne w katalogu:")
    if not engines:
        print("  (brak wyników po zastosowaniu filtrów)")
    else:
        for entry in engines:
            engine = entry.get("engine", "(nieznany)")
            capability = entry.get("capability") or "-"
            tags = ", ".join(entry.get("default_tags", [])) or "-"
            license_tier = entry.get("license_tier") or "-"
            risk_classes = ", ".join(str(item) for item in entry.get("risk_classes", [])) or "-"
            required_data = ", ".join(str(item) for item in entry.get("required_data", [])) or "-"
            print(
                "  * {engine} (capability={capability}, license={license}, risk_classes=[{risk}], required_data=[{data}], tags={tags})".format(
                    engine=engine,
                    capability=capability,
                    license=license_tier,
                    risk=risk_classes,
                    data=required_data,
                    tags=tags,
                )
            )

    if config_path:
        print()
        if not definitions:
            print("Definicje strategii: (brak wyników po zastosowaniu filtrów)")
        else:
            print("Definicje strategii:")
            for entry in definitions:
                name = entry.get("name", "(bez nazwy)")
                engine = entry.get("engine", "(nieznany)")
                risk_profile = entry.get("risk_profile") or "-"
                tags = ", ".join(entry.get("tags", [])) or "-"
                capability = entry.get("capability") or "-"
                license_tier = entry.get("license_tier") or "-"
                risk_classes = ", ".join(str(item) for item in entry.get("risk_classes", [])) or "-"
                required_data = ", ".join(str(item) for item in entry.get("required_data", [])) or "-"
                print(
                    "  * {name} -> {engine} (risk_profile={risk_profile}, capability={capability}, license={license}, risk_classes=[{risk}], required_data=[{data}], tags={tags})".format(
                        name=name,
                        engine=engine,
                        risk_profile=risk_profile,
                        capability=capability,
                        license=license_tier,
                        risk=risk_classes,
                        data=required_data,
                        tags=tags,
                    )
                )
        if plan_summary and (
            blocked_schedules
            or blocked_strategies
            or blocked_initial_limits
            or blocked_signal_limits
            or blocked_suspensions
        ):
                print()
                print("Pominięte przez strażnika licencji:")
                if blocked_schedules:
                    print("  Harmonogramy (zablokowana licencja):")
                    for name in blocked_schedules:
                        capability = blocked_schedule_capabilities.get(name)
<<<<<<< HEAD
                        reason = blocked_schedule_reasons.get(name)
                        extras = []
                        if capability:
                            extras.append(f"capability: {capability}")
                        if reason:
                            extras.append(f"powód strażnika: {reason}")
                        suffix = f" ({', '.join(extras)})" if extras else ""
                        print(f"    - {name}{suffix}")
=======
                        extra = f" (capability: {capability})" if capability else ""
                        print(f"    - {name}{extra}")
>>>>>>> 48af0400
                if blocked_strategies:
                    print("  Strategie (zablokowana licencja):")
                    for name in blocked_strategies:
                        capability = blocked_capabilities.get(name)
<<<<<<< HEAD
                        reason = blocked_capability_reasons.get(name)
                        extras = []
                        if capability:
                            extras.append(f"capability: {capability}")
                        if reason:
                            extras.append(f"powód strażnika: {reason}")
                        suffix = f" ({', '.join(extras)})" if extras else ""
                        print(f"    - {name}{suffix}")
=======
                        extra = f" (capability: {capability})" if capability else ""
                        print(f"    - {name}{extra}")
>>>>>>> 48af0400
                if blocked_initial_limits:
                    print("  Limity sygnałów (początkowe, zablokowane licencją):")
                    for strategy, profiles in sorted(blocked_initial_limits.items()):
                        formatted = ", ".join(sorted(filter(None, profiles))) or "-"
                        capability = blocked_initial_limit_capabilities.get(strategy)
<<<<<<< HEAD
                        reason = blocked_initial_limit_reasons.get(strategy)
                        extras = []
                        if capability:
                            extras.append(f"capability: {capability}")
                        if reason:
                            extras.append(f"powód strażnika: {reason}")
                        suffix = f" ({', '.join(extras)})" if extras else ""
                        print(f"    - {strategy}{suffix}: {formatted}")
=======
                        extra = f" (capability: {capability})" if capability else ""
                        print(f"    - {strategy}{extra}: {formatted}")
>>>>>>> 48af0400
                if blocked_signal_limits:
                    print("  Limity sygnałów (zablokowane licencją):")
                    for strategy, profiles in sorted(blocked_signal_limits.items()):
                        formatted = ", ".join(sorted(filter(None, profiles))) or "-"
                        capability = blocked_signal_limit_capabilities.get(strategy)
<<<<<<< HEAD
                        reason = blocked_signal_limit_reasons.get(strategy)
                        extras = []
                        if capability:
                            extras.append(f"capability: {capability}")
                        if reason:
                            extras.append(f"powód strażnika: {reason}")
                        suffix = f" ({', '.join(extras)})" if extras else ""
                        print(f"    - {strategy}{suffix}: {formatted}")
=======
                        extra = f" (capability: {capability})" if capability else ""
                        print(f"    - {strategy}{extra}: {formatted}")
>>>>>>> 48af0400
                if blocked_suspensions:
                    print("  Zawieszenia (zablokowana licencja):")
                    for entry in blocked_suspensions:
                        target = entry.get("target") or "-"
                        kind = entry.get("kind") or "schedule"
                        reason = entry.get("reason")
                        capability = entry.get("capability") or (
                            blocked_suspension_capabilities.get(f"{kind}:{target}")
                            if target
                            else None
                        )
<<<<<<< HEAD
                        guard_reason = entry.get("guard_reason") or (
                            blocked_suspension_reasons.get(f"{kind}:{target}")
                            if target
                            else None
                        )
=======
>>>>>>> 48af0400
                        extras = []
                        if capability:
                            extras.append(f"capability: {capability}")
                        if reason:
                            extras.append(f"powód: {reason}")
<<<<<<< HEAD
                        if guard_reason and guard_reason != reason:
                            extras.append(f"powód strażnika: {guard_reason}")
                        suffix = f" ({', '.join(extras)})" if extras else ""
                        print(f"    - {kind}:{target}{suffix}")
        if normalized_guard_summary:
            print()
            print("Podsumowanie blokad strażnika:")
            _print_guard_summary(normalized_guard_summary)
        if normalized_guard_details:
            print()
            print("Szczegóły blokad wg capability:")
            _print_guard_details(normalized_guard_details)
        if normalized_guard_detail_summary:
            print()
            print("Podsumowanie blokad wg capability:")
            _print_guard_detail_summary(normalized_guard_detail_summary)
    if normalized_guard_detail_category_summary:
        print()
        print("Podsumowanie blokad wg kategorii:")
        _print_guard_detail_category_summary(
            normalized_guard_detail_category_summary
        )
    if capability_reason_summary_for_print:
        print()
        print("Podsumowanie blokad wg capability i powodów:")
        _print_guard_detail_capability_reason_summary(
            capability_reason_summary_for_print
        )
    if normalized_guard_detail_reason_summary:
        print()
        print("Podsumowanie blokad wg powodów:")
        _print_guard_detail_reason_summary(
            normalized_guard_detail_reason_summary
            )
        if normalized_guard_detail_reason_details:
            print()
            print("Szczegóły blokad wg powodów:")
            _print_guard_detail_reason_details(
                normalized_guard_detail_reason_details
            )
=======
                        suffix = f" ({', '.join(extras)})" if extras else ""
                        print(f"    - {kind}:{target}{suffix}")
>>>>>>> 48af0400
    return 0


def show_scheduler_plan(args: argparse.Namespace) -> int:
    output_format = getattr(args, "output_format", "text") or "text"
    include_definitions = bool(getattr(args, "include_definitions", True))
    scheduler_name = getattr(args, "scheduler", None)
    try:
        plan = describe_multi_strategy_configuration(
            config_path=args.config,
            scheduler_name=scheduler_name,
            include_strategy_definitions=include_definitions,
            only_scheduler_definitions=include_definitions and bool(scheduler_name),
        )
    except Exception as exc:  # pragma: no cover - walidacja konfiguracji
        raise CLIUsageError(str(exc)) from exc

    blocked_schedules = [
        str(item)
        for item in plan.get("blocked_schedules", [])
        if str(item).strip()
    ]
    blocked_strategies = [
        str(item)
        for item in plan.get("blocked_strategies", [])
        if str(item).strip()
    ]
    blocked_capabilities = {
        str(strategy): str(capability)
        for strategy, capability in plan.get("blocked_capabilities", {}).items()
        if str(strategy).strip() and str(capability).strip()
    }
    blocked_schedule_capabilities = {
        str(schedule): str(capability)
        for schedule, capability in plan.get("blocked_schedule_capabilities", {}).items()
        if str(schedule).strip() and str(capability).strip()
    }
    blocked_initial_limits = {
        str(strategy): [str(profile) for profile in profiles]
        for strategy, profiles in plan.get("blocked_initial_signal_limits", {}).items()
        if str(strategy).strip()
    }
    blocked_initial_limit_capabilities = {
        str(strategy): str(capability)
        for strategy, capability in plan.get(
            "blocked_initial_signal_limit_capabilities", {}
        ).items()
        if str(strategy).strip() and str(capability).strip()
    }
    blocked_signal_limits = {
        str(strategy): [str(profile) for profile in profiles]
        for strategy, profiles in plan.get("blocked_signal_limits", {}).items()
        if str(strategy).strip()
    }
    blocked_signal_limit_capabilities = {
        str(strategy): str(capability)
        for strategy, capability in plan.get(
            "blocked_signal_limit_capabilities", {}
        ).items()
        if str(strategy).strip() and str(capability).strip()
    }
<<<<<<< HEAD
    blocked_capability_reasons = {
        str(strategy): str(reason)
        for strategy, reason in plan.get("blocked_capability_reasons", {}).items()
        if str(strategy).strip() and str(reason).strip()
    }
    blocked_schedule_reasons = {
        str(schedule): str(reason)
        for schedule, reason in plan.get(
            "blocked_schedule_capability_reasons", {}
        ).items()
        if str(schedule).strip() and str(reason).strip()
    }
    blocked_initial_limit_reasons = {
        str(strategy): str(reason)
        for strategy, reason in plan.get(
            "blocked_initial_signal_limit_reasons", {}
        ).items()
        if str(strategy).strip() and str(reason).strip()
    }
    blocked_signal_limit_reasons = {
        str(strategy): str(reason)
        for strategy, reason in plan.get("blocked_signal_limit_reasons", {}).items()
        if str(strategy).strip() and str(reason).strip()
    }
=======
>>>>>>> 48af0400
    blocked_suspensions = [
        {
            key: value
            for key, value in entry.items()
            if key and (value not in (None, ""))
        }
        for entry in plan.get("blocked_suspensions", [])
    ]
    blocked_suspension_capabilities = {
        str(entry_key): str(capability)
        for entry_key, capability in plan.get(
            "blocked_suspension_capabilities", {}
        ).items()
        if str(entry_key).strip() and str(capability).strip()
    }
<<<<<<< HEAD
    blocked_suspension_reasons = {
        str(entry_key): str(reason)
        for entry_key, reason in plan.get("blocked_suspension_reasons", {}).items()
        if str(entry_key).strip() and str(reason).strip()
    }

    normalized_guard_summary: dict[str, object] = {}
    normalized_guard_detail_summary: dict[str, dict[str, dict[str, object]]] = {}
    normalized_guard_detail_category_summary: dict[str, dict[str, object]] = {}
    normalized_guard_detail_capability_reason_summary: dict[
        str, dict[str, dict[str, object]]
    ] = {}
    normalized_guard_detail_reason_summary: dict[str, dict[str, object]] = {}
    normalized_guard_detail_reason_details: dict[str, dict[str, object]] = {}
    guard_summary_raw = plan.get("guard_reason_summary")
    if isinstance(guard_summary_raw, Mapping):
        normalized_guard_summary = _normalize_guard_summary(guard_summary_raw)
    if not normalized_guard_summary:
        normalized_guard_summary = _build_guard_summary_from_blocked(
            blocked_strategies=blocked_strategies,
            blocked_schedules=blocked_schedules,
            blocked_initial_limits=blocked_initial_limits,
            blocked_signal_limits=blocked_signal_limits,
            blocked_suspensions=blocked_suspensions,
            blocked_capabilities=blocked_capabilities,
            blocked_schedule_capabilities=blocked_schedule_capabilities,
            blocked_initial_limit_capabilities=blocked_initial_limit_capabilities,
            blocked_signal_limit_capabilities=blocked_signal_limit_capabilities,
            blocked_suspension_capabilities=blocked_suspension_capabilities,
            blocked_capability_reasons=blocked_capability_reasons,
            blocked_schedule_reasons=blocked_schedule_reasons,
            blocked_initial_limit_reasons=blocked_initial_limit_reasons,
            blocked_signal_limit_reasons=blocked_signal_limit_reasons,
            blocked_suspension_reasons=blocked_suspension_reasons,
        )
    if normalized_guard_summary:
        plan["guard_reason_summary"] = normalized_guard_summary

    normalized_guard_details: dict[str, dict[str, list[dict[str, str]]]] = {}
    guard_details_raw = plan.get("guard_reason_details")
    if isinstance(guard_details_raw, Mapping):
        normalized_guard_details = _normalize_guard_details(guard_details_raw)
    if not normalized_guard_details:
        normalized_guard_details = _build_guard_details_from_blocked(
            blocked_strategies=blocked_strategies,
            blocked_schedules=blocked_schedules,
            blocked_initial_limits=blocked_initial_limits,
            blocked_signal_limits=blocked_signal_limits,
            blocked_suspensions=blocked_suspensions,
            blocked_capabilities=blocked_capabilities,
            blocked_schedule_capabilities=blocked_schedule_capabilities,
            blocked_initial_limit_capabilities=blocked_initial_limit_capabilities,
            blocked_signal_limit_capabilities=blocked_signal_limit_capabilities,
            blocked_suspension_capabilities=blocked_suspension_capabilities,
            blocked_capability_reasons=blocked_capability_reasons,
            blocked_schedule_reasons=blocked_schedule_reasons,
            blocked_initial_limit_reasons=blocked_initial_limit_reasons,
            blocked_signal_limit_reasons=blocked_signal_limit_reasons,
            blocked_suspension_reasons=blocked_suspension_reasons,
        )
    if normalized_guard_details:
        plan["guard_reason_details"] = normalized_guard_details
        detail_summary_raw = plan.get("guard_reason_detail_summary")
        if isinstance(detail_summary_raw, Mapping):
            normalized_guard_detail_summary = _normalize_guard_detail_summary(
                detail_summary_raw
            )
        if not normalized_guard_detail_summary:
            normalized_guard_detail_summary = _build_guard_detail_summary_from_details(
                normalized_guard_details
            )
        category_summary_raw = plan.get("guard_reason_detail_category_summary")
        if isinstance(category_summary_raw, Mapping):
            normalized_guard_detail_category_summary = (
                _normalize_guard_detail_category_summary(category_summary_raw)
            )
        if not normalized_guard_detail_category_summary:
            normalized_guard_detail_category_summary = (
                _build_guard_detail_category_summary_from_details(
                    normalized_guard_details
                )
            )
        capability_reason_summary_raw = plan.get(
            "guard_reason_detail_capability_reason_summary"
        )
        if isinstance(capability_reason_summary_raw, Mapping):
            normalized_guard_detail_capability_reason_summary = (
                _normalize_guard_detail_capability_reason_summary(
                    capability_reason_summary_raw
                )
            )
        if not normalized_guard_detail_capability_reason_summary:
            normalized_guard_detail_capability_reason_summary = (
                _build_guard_detail_capability_reason_summary_from_details(
                    normalized_guard_details
                )
            )
        reason_summary_raw = plan.get("guard_reason_detail_reason_summary")
        if isinstance(reason_summary_raw, Mapping):
            normalized_guard_detail_reason_summary = (
                _normalize_guard_detail_reason_summary(reason_summary_raw)
            )
        if not normalized_guard_detail_reason_summary:
            normalized_guard_detail_reason_summary = (
                _build_guard_detail_reason_summary_from_details(
                    normalized_guard_details
                )
            )
        reason_details_raw = plan.get("guard_reason_detail_reason_details")
        if isinstance(reason_details_raw, Mapping):
            normalized_guard_detail_reason_details = (
                _normalize_guard_detail_reason_details(reason_details_raw)
            )
        if not normalized_guard_detail_reason_details:
            normalized_guard_detail_reason_details = (
                _build_guard_detail_reason_details_from_details(
                    normalized_guard_details
                )
            )
    if normalized_guard_detail_summary:
        plan["guard_reason_detail_summary"] = normalized_guard_detail_summary
    if normalized_guard_detail_category_summary:
        plan["guard_reason_detail_category_summary"] = (
            normalized_guard_detail_category_summary
        )
    if normalized_guard_detail_capability_reason_summary:
        plan["guard_reason_detail_capability_reason_summary"] = (
            normalized_guard_detail_capability_reason_summary
        )
    if normalized_guard_detail_reason_summary:
        plan["guard_reason_detail_reason_summary"] = (
            normalized_guard_detail_reason_summary
        )
    if normalized_guard_detail_reason_details:
        plan["guard_reason_detail_reason_details"] = (
            normalized_guard_detail_reason_details
        )
=======
>>>>>>> 48af0400

    filter_tags = {value.strip().lower() for value in getattr(args, "filter_tags", []) if value}
    filter_strategies = {
        value.strip().lower() for value in getattr(args, "filter_strategies", []) if value
    }

    schedules = []
    for entry in plan.get("schedules", []):
        name = str(entry.get("name", ""))
        strategy = str(entry.get("strategy", ""))
        normalized_name = name.lower()
        normalized_strategy = strategy.lower()
        if filter_strategies and normalized_strategy not in filter_strategies and normalized_name not in filter_strategies:
            continue
        tags = {str(tag).lower() for tag in entry.get("tags", [])}
        if filter_tags and not (tags & filter_tags):
            continue
        schedules.append(entry)

    plan["schedules"] = schedules
    if blocked_suspension_capabilities:
        plan["blocked_suspension_capabilities"] = blocked_suspension_capabilities
<<<<<<< HEAD
    if blocked_capability_reasons:
        plan["blocked_capability_reasons"] = blocked_capability_reasons
    if blocked_schedule_reasons:
        plan["blocked_schedule_capability_reasons"] = blocked_schedule_reasons
    if blocked_initial_limit_reasons:
        plan["blocked_initial_signal_limit_reasons"] = blocked_initial_limit_reasons
    if blocked_signal_limit_reasons:
        plan["blocked_signal_limit_reasons"] = blocked_signal_limit_reasons
    if blocked_suspension_reasons:
        plan["blocked_suspension_reasons"] = blocked_suspension_reasons
=======
>>>>>>> 48af0400

    if include_definitions and "strategies" in plan:
        used_strategies = {entry.get("strategy") for entry in schedules}
        filtered_definitions = [
            entry
            for entry in plan.get("strategies", [])
            if entry.get("name") in used_strategies or not used_strategies
        ]
        plan["strategies"] = filtered_definitions

    if output_format in {"json", "json-pretty"}:
        json_kwargs: dict[str, object] = {"ensure_ascii": False}
        if output_format == "json-pretty":
            json_kwargs["indent"] = 2
            json_kwargs["sort_keys"] = True
        print(json.dumps(plan, **json_kwargs))  # type: ignore[arg-type]
        return 0

    capability_reason_summary_for_print = (
        normalized_guard_detail_capability_reason_summary
    )
    if (
        not capability_reason_summary_for_print
        and normalized_guard_details
    ):
        capability_reason_summary_for_print = (
            _build_guard_detail_capability_reason_summary_from_details(
                normalized_guard_details
            )
        )

    config_path = plan.get("config_path")
    scheduler_label = plan.get("scheduler")
    print(
        "Plan scheduler-a '{scheduler}' (config={config})".format(
            scheduler=scheduler_label,
            config=config_path,
        )
    )
    policy = plan.get("capital_policy", {})
    policy_name = policy.get("name", "(nieznana)")
    interval = policy.get("configured_rebalance_seconds") or policy.get("policy_interval_seconds")
    interval_text = f", rebalance_interval={interval}" if interval else ""
    print(f"Polityka kapitału: {policy_name}{interval_text}")
    print(f"Harmonogramy ({len(schedules)}):")
    if not schedules:
        print("  (brak wyników po zastosowaniu filtrów)")
    for entry in schedules:
        tags = ", ".join(entry.get("tags", [])) or "-"
        interval = entry.get("interval") or "-"
        print(
            "  * {name}: {strategy} [profile={profile}] cadence={cadence}s drift={drift}s max_signals={max_signals} interval={interval} license={license} risk_classes=[{risk}] required_data=[{data}] tags={tags}".format(
                name=entry.get("name", "(bez nazwy)"),
                strategy=entry.get("strategy", "(nieznana)"),
                profile=entry.get("risk_profile", "-"),
                cadence=entry.get("cadence_seconds", "-"),
                drift=entry.get("max_drift_seconds", "-"),
                max_signals=entry.get("max_signals", "-"),
                interval=interval,
                license=entry.get("license_tier", "-"),
                risk=", ".join(str(item) for item in entry.get("risk_classes", [])) or "-",
                data=", ".join(str(item) for item in entry.get("required_data", [])) or "-",
                tags=tags,
            )
        )

    suspensions = plan.get("initial_suspensions", [])
    if suspensions:
        print("Początkowe zawieszenia:")
        for suspension in suspensions:
            reason = suspension.get("reason") or "-"
            until = suspension.get("until") or "-"
            duration = suspension.get("duration_seconds")
            duration_text = f", duration={duration}s" if duration is not None else ""
            print(
                f"  * {suspension.get('kind')}::{suspension.get('target')} (reason={reason}, until={until}{duration_text})"
            )

    if plan.get("initial_signal_limits"):
        print("Początkowe nadpisania limitów sygnałów:")
        for strategy_name, profiles in plan["initial_signal_limits"].items():
            for profile, payload in profiles.items():
                reason = payload.get("reason") or "-"
                until = payload.get("until") or "-"
                print(
                    f"  * {strategy_name}/{profile}: limit={payload.get('limit')} reason={reason} until={until}"
                )

    if plan.get("signal_limits"):
        print("Stałe limity sygnałów:")
        for strategy_name, profiles in plan["signal_limits"].items():
            for profile, payload in profiles.items():
                print(f"  * {strategy_name}/{profile}: limit={payload.get('limit')}")

    if (
        blocked_schedules
        or blocked_strategies
        or blocked_initial_limits
        or blocked_signal_limits
        or blocked_suspensions
    ):
        print()
        print("Pominięte przez strażnika licencji:")
        if blocked_schedules:
            print("  Harmonogramy (zablokowana licencja):")
            for name in blocked_schedules:
                capability = blocked_schedule_capabilities.get(name)
<<<<<<< HEAD
                reason = blocked_schedule_reasons.get(name)
                extras = []
                if capability:
                    extras.append(f"capability: {capability}")
                if reason:
                    extras.append(f"powód strażnika: {reason}")
                suffix = f" ({', '.join(extras)})" if extras else ""
                print(f"    - {name}{suffix}")
=======
                extra = f" (capability: {capability})" if capability else ""
                print(f"    - {name}{extra}")
>>>>>>> 48af0400
        if blocked_strategies:
            print("  Strategie (zablokowana licencja):")
            for name in blocked_strategies:
                capability = blocked_capabilities.get(name)
<<<<<<< HEAD
                reason = blocked_capability_reasons.get(name)
                extras = []
                if capability:
                    extras.append(f"capability: {capability}")
                if reason:
                    extras.append(f"powód strażnika: {reason}")
                suffix = f" ({', '.join(extras)})" if extras else ""
                print(f"    - {name}{suffix}")
=======
                extra = f" (capability: {capability})" if capability else ""
                print(f"    - {name}{extra}")
>>>>>>> 48af0400
        if blocked_initial_limits:
            print("  Limity sygnałów (początkowe, zablokowane licencją):")
            for strategy, profiles in sorted(blocked_initial_limits.items()):
                formatted = ", ".join(sorted(filter(None, profiles))) or "-"
                capability = blocked_initial_limit_capabilities.get(strategy)
<<<<<<< HEAD
                reason = blocked_initial_limit_reasons.get(strategy)
                extras = []
                if capability:
                    extras.append(f"capability: {capability}")
                if reason:
                    extras.append(f"powód strażnika: {reason}")
                suffix = f" ({', '.join(extras)})" if extras else ""
                print(f"    - {strategy}{suffix}: {formatted}")
=======
                extra = f" (capability: {capability})" if capability else ""
                print(f"    - {strategy}{extra}: {formatted}")
>>>>>>> 48af0400
        if blocked_signal_limits:
            print("  Limity sygnałów (zablokowane licencją):")
            for strategy, profiles in sorted(blocked_signal_limits.items()):
                formatted = ", ".join(sorted(filter(None, profiles))) or "-"
                capability = blocked_signal_limit_capabilities.get(strategy)
<<<<<<< HEAD
                reason = blocked_signal_limit_reasons.get(strategy)
                extras = []
                if capability:
                    extras.append(f"capability: {capability}")
                if reason:
                    extras.append(f"powód strażnika: {reason}")
                suffix = f" ({', '.join(extras)})" if extras else ""
                print(f"    - {strategy}{suffix}: {formatted}")
=======
                extra = f" (capability: {capability})" if capability else ""
                print(f"    - {strategy}{extra}: {formatted}")
>>>>>>> 48af0400
        if blocked_suspensions:
            print("  Zawieszenia (zablokowana licencja):")
            for entry in blocked_suspensions:
                target = entry.get("target") or "-"
                kind = entry.get("kind") or "schedule"
                reason = entry.get("reason")
                capability = entry.get("capability") or (
                    blocked_suspension_capabilities.get(f"{kind}:{target}")
                    if target
                    else None
                )
<<<<<<< HEAD
                guard_reason = entry.get("guard_reason") or (
                    blocked_suspension_reasons.get(f"{kind}:{target}")
                    if target
                    else None
                )
=======
>>>>>>> 48af0400
                extras = []
                if capability:
                    extras.append(f"capability: {capability}")
                if reason:
                    extras.append(f"powód: {reason}")
<<<<<<< HEAD
                if guard_reason and guard_reason != reason:
                    extras.append(f"powód strażnika: {guard_reason}")
                suffix = f" ({', '.join(extras)})" if extras else ""
                print(f"    - {kind}:{target}{suffix}")
    if normalized_guard_summary:
        print()
        print("Podsumowanie blokad strażnika:")
        _print_guard_summary(normalized_guard_summary)

    if normalized_guard_details:
        print()
        print("Szczegóły blokad wg capability:")
        _print_guard_details(normalized_guard_details)

    if normalized_guard_detail_summary:
        print()
        print("Podsumowanie blokad wg capability:")
        _print_guard_detail_summary(normalized_guard_detail_summary)

    if normalized_guard_detail_category_summary:
        print()
        print("Podsumowanie blokad wg kategorii:")
        _print_guard_detail_category_summary(
            normalized_guard_detail_category_summary
        )
    if capability_reason_summary_for_print:
        print()
        print("Podsumowanie blokad wg capability i powodów:")
        _print_guard_detail_capability_reason_summary(
            capability_reason_summary_for_print
        )
    if normalized_guard_detail_reason_summary:
        print()
        print("Podsumowanie blokad wg powodów:")
        _print_guard_detail_reason_summary(
            normalized_guard_detail_reason_summary
        )

    if normalized_guard_detail_reason_details:
        print()
        print("Szczegóły blokad wg powodów:")
        _print_guard_detail_reason_details(
            normalized_guard_detail_reason_details
        )
=======
                suffix = f" ({', '.join(extras)})" if extras else ""
                print(f"    - {kind}:{target}{suffix}")
>>>>>>> 48af0400

    return 0

def main(
    argv: Sequence[str] | None = None,
    *,
    manager_factory: type[ExchangeManager] = ExchangeManager,
) -> int:
    parser = create_parser()
    try:
        args = parser.parse_args(argv)
        if args.command == "health-check":
            return run_health_check(args, manager_factory=manager_factory)
        if args.command == "list-environments":
            return list_environments(args)
        if args.command == "show-environment":
            return show_environment(args)
        if args.command == "ai-compliance":
            return show_ai_compliance(args)
        if args.command == "strategy-catalog":
            return show_strategy_catalog(args)
        if args.command == "scheduler-plan":
            return show_scheduler_plan(args)
        raise CLIUsageError(f"Nieznana komenda: {args.command}")
    except CLIUsageError as exc:
        print(f"Błąd: {exc}", file=sys.stderr)
        return 2


__all__ = [
    "main",
    "create_parser",
    "run_health_check",
    "CLIUsageError",
    "list_environments",
    "show_environment",
    "show_ai_compliance",
    "show_strategy_catalog",
    "show_scheduler_plan",
]<|MERGE_RESOLUTION|>--- conflicted
+++ resolved
@@ -7414,12 +7414,6 @@
     normalized_guard_details: dict[str, dict[str, list[dict[str, str]]]] = {}
     normalized_guard_detail_summary: dict[str, dict[str, dict[str, object]]] = {}
     normalized_guard_detail_category_summary: dict[str, dict[str, object]] = {}
-<<<<<<< HEAD
-    normalized_guard_detail_capability_reason_summary: dict[
-        str, dict[str, dict[str, object]]
-    ] = {}
-=======
->>>>>>> 48af0400
     normalized_guard_detail_reason_summary: dict[str, dict[str, object]] = {}
     normalized_guard_detail_reason_details: dict[str, dict[str, object]] = {}
     if config_path:
@@ -7435,18 +7429,8 @@
         blocked_signal_limits: dict[str, list[str]] = {}
         blocked_initial_limit_capabilities: dict[str, str] = {}
         blocked_signal_limit_capabilities: dict[str, str] = {}
-<<<<<<< HEAD
-        blocked_initial_limit_reasons: dict[str, str] = {}
-        blocked_signal_limit_reasons: dict[str, str] = {}
         blocked_suspensions: list[dict[str, object]] = []
         blocked_suspension_capabilities: dict[str, str] = {}
-        blocked_capability_reasons: dict[str, str] = {}
-        blocked_schedule_reasons: dict[str, str] = {}
-        blocked_suspension_reasons: dict[str, str] = {}
-=======
-        blocked_suspensions: list[dict[str, object]] = []
-        blocked_suspension_capabilities: dict[str, str] = {}
->>>>>>> 48af0400
 
         if plan_summary:
             blocked_schedules = [
@@ -7520,215 +7504,26 @@
                 payload["blocked_strategies"] = blocked_strategies
             if blocked_capabilities:
                 payload["blocked_capabilities"] = blocked_capabilities
-<<<<<<< HEAD
-            blocked_capability_reasons = {
-                str(strategy): str(reason)
-                for strategy, reason in plan_summary.get(
-                    "blocked_capability_reasons", {}
-                ).items()
-                if str(strategy).strip() and str(reason).strip()
-            }
-            if blocked_capability_reasons:
-                payload["blocked_capability_reasons"] = blocked_capability_reasons
             if blocked_schedule_capabilities:
                 payload["blocked_schedule_capabilities"] = blocked_schedule_capabilities
-            blocked_schedule_reasons = {
-                str(schedule): str(reason)
-                for schedule, reason in plan_summary.get(
-                    "blocked_schedule_capability_reasons", {}
-                ).items()
-                if str(schedule).strip() and str(reason).strip()
-            }
-            if blocked_schedule_reasons:
-                payload["blocked_schedule_capability_reasons"] = blocked_schedule_reasons
-=======
-            if blocked_schedule_capabilities:
-                payload["blocked_schedule_capabilities"] = blocked_schedule_capabilities
->>>>>>> 48af0400
             if blocked_initial_limits:
                 payload["blocked_initial_signal_limits"] = blocked_initial_limits
             if blocked_initial_limit_capabilities:
                 payload["blocked_initial_signal_limit_capabilities"] = (
                     blocked_initial_limit_capabilities
                 )
-<<<<<<< HEAD
-            blocked_initial_limit_reasons = {
-                str(strategy): str(reason)
-                for strategy, reason in plan_summary.get(
-                    "blocked_initial_signal_limit_reasons", {}
-                ).items()
-                if str(strategy).strip() and str(reason).strip()
-            }
-            if blocked_initial_limit_reasons:
-                payload["blocked_initial_signal_limit_reasons"] = (
-                    blocked_initial_limit_reasons
-                )
-=======
->>>>>>> 48af0400
             if blocked_signal_limits:
                 payload["blocked_signal_limits"] = blocked_signal_limits
             if blocked_signal_limit_capabilities:
                 payload["blocked_signal_limit_capabilities"] = (
                     blocked_signal_limit_capabilities
                 )
-<<<<<<< HEAD
-            blocked_signal_limit_reasons = {
-                str(strategy): str(reason)
-                for strategy, reason in plan_summary.get(
-                    "blocked_signal_limit_reasons", {}
-                ).items()
-                if str(strategy).strip() and str(reason).strip()
-            }
-            if blocked_signal_limit_reasons:
-                payload["blocked_signal_limit_reasons"] = blocked_signal_limit_reasons
-=======
->>>>>>> 48af0400
             if blocked_suspensions:
                 payload["blocked_suspensions"] = blocked_suspensions
             if blocked_suspension_capabilities:
                 payload["blocked_suspension_capabilities"] = (
                     blocked_suspension_capabilities
                 )
-<<<<<<< HEAD
-            blocked_suspension_reasons = {
-                str(entry_key): str(reason)
-                for entry_key, reason in plan_summary.get(
-                    "blocked_suspension_reasons", {}
-                ).items()
-                if str(entry_key).strip() and str(reason).strip()
-            }
-            if blocked_suspension_reasons:
-                payload["blocked_suspension_reasons"] = blocked_suspension_reasons
-
-            guard_summary_raw = plan_summary.get("guard_reason_summary")
-            if isinstance(guard_summary_raw, Mapping):
-                normalized_guard_summary = _normalize_guard_summary(guard_summary_raw)
-            if not normalized_guard_summary:
-                normalized_guard_summary = _build_guard_summary_from_blocked(
-                    blocked_strategies=blocked_strategies,
-                    blocked_schedules=blocked_schedules,
-                    blocked_initial_limits=blocked_initial_limits,
-                    blocked_signal_limits=blocked_signal_limits,
-                    blocked_suspensions=blocked_suspensions,
-                    blocked_capabilities=blocked_capabilities,
-                    blocked_schedule_capabilities=blocked_schedule_capabilities,
-                    blocked_initial_limit_capabilities=blocked_initial_limit_capabilities,
-                    blocked_signal_limit_capabilities=blocked_signal_limit_capabilities,
-                    blocked_suspension_capabilities=blocked_suspension_capabilities,
-                    blocked_capability_reasons=blocked_capability_reasons,
-                    blocked_schedule_reasons=blocked_schedule_reasons,
-                    blocked_initial_limit_reasons=blocked_initial_limit_reasons,
-                    blocked_signal_limit_reasons=blocked_signal_limit_reasons,
-                    blocked_suspension_reasons=blocked_suspension_reasons,
-                )
-            if normalized_guard_summary:
-                payload["guard_reason_summary"] = normalized_guard_summary
-            guard_details_raw = plan_summary.get("guard_reason_details")
-            if isinstance(guard_details_raw, Mapping):
-                normalized_guard_details = _normalize_guard_details(guard_details_raw)
-            if not normalized_guard_details:
-                normalized_guard_details = _build_guard_details_from_blocked(
-                    blocked_strategies=blocked_strategies,
-                    blocked_schedules=blocked_schedules,
-                    blocked_initial_limits=blocked_initial_limits,
-                    blocked_signal_limits=blocked_signal_limits,
-                    blocked_suspensions=blocked_suspensions,
-                    blocked_capabilities=blocked_capabilities,
-                    blocked_schedule_capabilities=blocked_schedule_capabilities,
-                    blocked_initial_limit_capabilities=blocked_initial_limit_capabilities,
-                    blocked_signal_limit_capabilities=blocked_signal_limit_capabilities,
-                    blocked_suspension_capabilities=blocked_suspension_capabilities,
-                    blocked_capability_reasons=blocked_capability_reasons,
-                    blocked_schedule_reasons=blocked_schedule_reasons,
-                    blocked_initial_limit_reasons=blocked_initial_limit_reasons,
-                    blocked_signal_limit_reasons=blocked_signal_limit_reasons,
-                    blocked_suspension_reasons=blocked_suspension_reasons,
-                )
-            if normalized_guard_details:
-                payload["guard_reason_details"] = normalized_guard_details
-                detail_summary_raw = plan_summary.get("guard_reason_detail_summary")
-                if isinstance(detail_summary_raw, Mapping):
-                    normalized_guard_detail_summary = _normalize_guard_detail_summary(
-                        detail_summary_raw
-                    )
-                if not normalized_guard_detail_summary:
-                    normalized_guard_detail_summary = (
-                        _build_guard_detail_summary_from_details(normalized_guard_details)
-                    )
-                category_summary_raw = plan_summary.get(
-                    "guard_reason_detail_category_summary"
-                )
-                if isinstance(category_summary_raw, Mapping):
-                    normalized_guard_detail_category_summary = (
-                        _normalize_guard_detail_category_summary(category_summary_raw)
-                    )
-                if not normalized_guard_detail_category_summary:
-                    normalized_guard_detail_category_summary = (
-                        _build_guard_detail_category_summary_from_details(
-                            normalized_guard_details
-                        )
-                    )
-                capability_reason_summary_raw = plan_summary.get(
-                    "guard_reason_detail_capability_reason_summary"
-                )
-                if isinstance(capability_reason_summary_raw, Mapping):
-                    normalized_guard_detail_capability_reason_summary = (
-                        _normalize_guard_detail_capability_reason_summary(
-                            capability_reason_summary_raw
-                        )
-                    )
-                if not normalized_guard_detail_capability_reason_summary:
-                    normalized_guard_detail_capability_reason_summary = (
-                        _build_guard_detail_capability_reason_summary_from_details(
-                            normalized_guard_details
-                        )
-                    )
-                reason_summary_raw = plan_summary.get(
-                    "guard_reason_detail_reason_summary"
-                )
-                if isinstance(reason_summary_raw, Mapping):
-                    normalized_guard_detail_reason_summary = (
-                        _normalize_guard_detail_reason_summary(reason_summary_raw)
-                    )
-                if not normalized_guard_detail_reason_summary:
-                    normalized_guard_detail_reason_summary = (
-                        _build_guard_detail_reason_summary_from_details(
-                            normalized_guard_details
-                        )
-                    )
-                reason_details_raw = plan_summary.get(
-                    "guard_reason_detail_reason_details"
-                )
-                if isinstance(reason_details_raw, Mapping):
-                    normalized_guard_detail_reason_details = (
-                        _normalize_guard_detail_reason_details(reason_details_raw)
-                    )
-                if not normalized_guard_detail_reason_details:
-                    normalized_guard_detail_reason_details = (
-                        _build_guard_detail_reason_details_from_details(
-                            normalized_guard_details
-                        )
-                    )
-        if normalized_guard_detail_summary:
-            payload["guard_reason_detail_summary"] = normalized_guard_detail_summary
-        if normalized_guard_detail_category_summary:
-            payload["guard_reason_detail_category_summary"] = (
-                normalized_guard_detail_category_summary
-            )
-        if normalized_guard_detail_capability_reason_summary:
-            payload[
-                "guard_reason_detail_capability_reason_summary"
-            ] = normalized_guard_detail_capability_reason_summary
-        if normalized_guard_detail_reason_summary:
-            payload["guard_reason_detail_reason_summary"] = (
-                normalized_guard_detail_reason_summary
-            )
-        if normalized_guard_detail_reason_details:
-            payload["guard_reason_detail_reason_details"] = (
-                normalized_guard_detail_reason_details
-            )
-=======
->>>>>>> 48af0400
 
     if output_format in {"json", "json-pretty"}:
         json_kwargs: dict[str, object] = {"ensure_ascii": False}
@@ -7823,72 +7618,28 @@
                     print("  Harmonogramy (zablokowana licencja):")
                     for name in blocked_schedules:
                         capability = blocked_schedule_capabilities.get(name)
-<<<<<<< HEAD
-                        reason = blocked_schedule_reasons.get(name)
-                        extras = []
-                        if capability:
-                            extras.append(f"capability: {capability}")
-                        if reason:
-                            extras.append(f"powód strażnika: {reason}")
-                        suffix = f" ({', '.join(extras)})" if extras else ""
-                        print(f"    - {name}{suffix}")
-=======
                         extra = f" (capability: {capability})" if capability else ""
                         print(f"    - {name}{extra}")
->>>>>>> 48af0400
                 if blocked_strategies:
                     print("  Strategie (zablokowana licencja):")
                     for name in blocked_strategies:
                         capability = blocked_capabilities.get(name)
-<<<<<<< HEAD
-                        reason = blocked_capability_reasons.get(name)
-                        extras = []
-                        if capability:
-                            extras.append(f"capability: {capability}")
-                        if reason:
-                            extras.append(f"powód strażnika: {reason}")
-                        suffix = f" ({', '.join(extras)})" if extras else ""
-                        print(f"    - {name}{suffix}")
-=======
                         extra = f" (capability: {capability})" if capability else ""
                         print(f"    - {name}{extra}")
->>>>>>> 48af0400
                 if blocked_initial_limits:
                     print("  Limity sygnałów (początkowe, zablokowane licencją):")
                     for strategy, profiles in sorted(blocked_initial_limits.items()):
                         formatted = ", ".join(sorted(filter(None, profiles))) or "-"
                         capability = blocked_initial_limit_capabilities.get(strategy)
-<<<<<<< HEAD
-                        reason = blocked_initial_limit_reasons.get(strategy)
-                        extras = []
-                        if capability:
-                            extras.append(f"capability: {capability}")
-                        if reason:
-                            extras.append(f"powód strażnika: {reason}")
-                        suffix = f" ({', '.join(extras)})" if extras else ""
-                        print(f"    - {strategy}{suffix}: {formatted}")
-=======
                         extra = f" (capability: {capability})" if capability else ""
                         print(f"    - {strategy}{extra}: {formatted}")
->>>>>>> 48af0400
                 if blocked_signal_limits:
                     print("  Limity sygnałów (zablokowane licencją):")
                     for strategy, profiles in sorted(blocked_signal_limits.items()):
                         formatted = ", ".join(sorted(filter(None, profiles))) or "-"
                         capability = blocked_signal_limit_capabilities.get(strategy)
-<<<<<<< HEAD
-                        reason = blocked_signal_limit_reasons.get(strategy)
-                        extras = []
-                        if capability:
-                            extras.append(f"capability: {capability}")
-                        if reason:
-                            extras.append(f"powód strażnika: {reason}")
-                        suffix = f" ({', '.join(extras)})" if extras else ""
-                        print(f"    - {strategy}{suffix}: {formatted}")
-=======
                         extra = f" (capability: {capability})" if capability else ""
                         print(f"    - {strategy}{extra}: {formatted}")
->>>>>>> 48af0400
                 if blocked_suspensions:
                     print("  Zawieszenia (zablokowana licencja):")
                     for entry in blocked_suspensions:
@@ -7900,64 +7651,13 @@
                             if target
                             else None
                         )
-<<<<<<< HEAD
-                        guard_reason = entry.get("guard_reason") or (
-                            blocked_suspension_reasons.get(f"{kind}:{target}")
-                            if target
-                            else None
-                        )
-=======
->>>>>>> 48af0400
                         extras = []
                         if capability:
                             extras.append(f"capability: {capability}")
                         if reason:
                             extras.append(f"powód: {reason}")
-<<<<<<< HEAD
-                        if guard_reason and guard_reason != reason:
-                            extras.append(f"powód strażnika: {guard_reason}")
                         suffix = f" ({', '.join(extras)})" if extras else ""
                         print(f"    - {kind}:{target}{suffix}")
-        if normalized_guard_summary:
-            print()
-            print("Podsumowanie blokad strażnika:")
-            _print_guard_summary(normalized_guard_summary)
-        if normalized_guard_details:
-            print()
-            print("Szczegóły blokad wg capability:")
-            _print_guard_details(normalized_guard_details)
-        if normalized_guard_detail_summary:
-            print()
-            print("Podsumowanie blokad wg capability:")
-            _print_guard_detail_summary(normalized_guard_detail_summary)
-    if normalized_guard_detail_category_summary:
-        print()
-        print("Podsumowanie blokad wg kategorii:")
-        _print_guard_detail_category_summary(
-            normalized_guard_detail_category_summary
-        )
-    if capability_reason_summary_for_print:
-        print()
-        print("Podsumowanie blokad wg capability i powodów:")
-        _print_guard_detail_capability_reason_summary(
-            capability_reason_summary_for_print
-        )
-    if normalized_guard_detail_reason_summary:
-        print()
-        print("Podsumowanie blokad wg powodów:")
-        _print_guard_detail_reason_summary(
-            normalized_guard_detail_reason_summary
-            )
-        if normalized_guard_detail_reason_details:
-            print()
-            print("Szczegóły blokad wg powodów:")
-            _print_guard_detail_reason_details(
-                normalized_guard_detail_reason_details
-            )
-=======
-                        suffix = f" ({', '.join(extras)})" if extras else ""
-                        print(f"    - {kind}:{target}{suffix}")
->>>>>>> 48af0400
     return 0
 
 
@@ -8019,33 +7719,6 @@
         ).items()
         if str(strategy).strip() and str(capability).strip()
     }
-<<<<<<< HEAD
-    blocked_capability_reasons = {
-        str(strategy): str(reason)
-        for strategy, reason in plan.get("blocked_capability_reasons", {}).items()
-        if str(strategy).strip() and str(reason).strip()
-    }
-    blocked_schedule_reasons = {
-        str(schedule): str(reason)
-        for schedule, reason in plan.get(
-            "blocked_schedule_capability_reasons", {}
-        ).items()
-        if str(schedule).strip() and str(reason).strip()
-    }
-    blocked_initial_limit_reasons = {
-        str(strategy): str(reason)
-        for strategy, reason in plan.get(
-            "blocked_initial_signal_limit_reasons", {}
-        ).items()
-        if str(strategy).strip() and str(reason).strip()
-    }
-    blocked_signal_limit_reasons = {
-        str(strategy): str(reason)
-        for strategy, reason in plan.get("blocked_signal_limit_reasons", {}).items()
-        if str(strategy).strip() and str(reason).strip()
-    }
-=======
->>>>>>> 48af0400
     blocked_suspensions = [
         {
             key: value
@@ -8061,146 +7734,6 @@
         ).items()
         if str(entry_key).strip() and str(capability).strip()
     }
-<<<<<<< HEAD
-    blocked_suspension_reasons = {
-        str(entry_key): str(reason)
-        for entry_key, reason in plan.get("blocked_suspension_reasons", {}).items()
-        if str(entry_key).strip() and str(reason).strip()
-    }
-
-    normalized_guard_summary: dict[str, object] = {}
-    normalized_guard_detail_summary: dict[str, dict[str, dict[str, object]]] = {}
-    normalized_guard_detail_category_summary: dict[str, dict[str, object]] = {}
-    normalized_guard_detail_capability_reason_summary: dict[
-        str, dict[str, dict[str, object]]
-    ] = {}
-    normalized_guard_detail_reason_summary: dict[str, dict[str, object]] = {}
-    normalized_guard_detail_reason_details: dict[str, dict[str, object]] = {}
-    guard_summary_raw = plan.get("guard_reason_summary")
-    if isinstance(guard_summary_raw, Mapping):
-        normalized_guard_summary = _normalize_guard_summary(guard_summary_raw)
-    if not normalized_guard_summary:
-        normalized_guard_summary = _build_guard_summary_from_blocked(
-            blocked_strategies=blocked_strategies,
-            blocked_schedules=blocked_schedules,
-            blocked_initial_limits=blocked_initial_limits,
-            blocked_signal_limits=blocked_signal_limits,
-            blocked_suspensions=blocked_suspensions,
-            blocked_capabilities=blocked_capabilities,
-            blocked_schedule_capabilities=blocked_schedule_capabilities,
-            blocked_initial_limit_capabilities=blocked_initial_limit_capabilities,
-            blocked_signal_limit_capabilities=blocked_signal_limit_capabilities,
-            blocked_suspension_capabilities=blocked_suspension_capabilities,
-            blocked_capability_reasons=blocked_capability_reasons,
-            blocked_schedule_reasons=blocked_schedule_reasons,
-            blocked_initial_limit_reasons=blocked_initial_limit_reasons,
-            blocked_signal_limit_reasons=blocked_signal_limit_reasons,
-            blocked_suspension_reasons=blocked_suspension_reasons,
-        )
-    if normalized_guard_summary:
-        plan["guard_reason_summary"] = normalized_guard_summary
-
-    normalized_guard_details: dict[str, dict[str, list[dict[str, str]]]] = {}
-    guard_details_raw = plan.get("guard_reason_details")
-    if isinstance(guard_details_raw, Mapping):
-        normalized_guard_details = _normalize_guard_details(guard_details_raw)
-    if not normalized_guard_details:
-        normalized_guard_details = _build_guard_details_from_blocked(
-            blocked_strategies=blocked_strategies,
-            blocked_schedules=blocked_schedules,
-            blocked_initial_limits=blocked_initial_limits,
-            blocked_signal_limits=blocked_signal_limits,
-            blocked_suspensions=blocked_suspensions,
-            blocked_capabilities=blocked_capabilities,
-            blocked_schedule_capabilities=blocked_schedule_capabilities,
-            blocked_initial_limit_capabilities=blocked_initial_limit_capabilities,
-            blocked_signal_limit_capabilities=blocked_signal_limit_capabilities,
-            blocked_suspension_capabilities=blocked_suspension_capabilities,
-            blocked_capability_reasons=blocked_capability_reasons,
-            blocked_schedule_reasons=blocked_schedule_reasons,
-            blocked_initial_limit_reasons=blocked_initial_limit_reasons,
-            blocked_signal_limit_reasons=blocked_signal_limit_reasons,
-            blocked_suspension_reasons=blocked_suspension_reasons,
-        )
-    if normalized_guard_details:
-        plan["guard_reason_details"] = normalized_guard_details
-        detail_summary_raw = plan.get("guard_reason_detail_summary")
-        if isinstance(detail_summary_raw, Mapping):
-            normalized_guard_detail_summary = _normalize_guard_detail_summary(
-                detail_summary_raw
-            )
-        if not normalized_guard_detail_summary:
-            normalized_guard_detail_summary = _build_guard_detail_summary_from_details(
-                normalized_guard_details
-            )
-        category_summary_raw = plan.get("guard_reason_detail_category_summary")
-        if isinstance(category_summary_raw, Mapping):
-            normalized_guard_detail_category_summary = (
-                _normalize_guard_detail_category_summary(category_summary_raw)
-            )
-        if not normalized_guard_detail_category_summary:
-            normalized_guard_detail_category_summary = (
-                _build_guard_detail_category_summary_from_details(
-                    normalized_guard_details
-                )
-            )
-        capability_reason_summary_raw = plan.get(
-            "guard_reason_detail_capability_reason_summary"
-        )
-        if isinstance(capability_reason_summary_raw, Mapping):
-            normalized_guard_detail_capability_reason_summary = (
-                _normalize_guard_detail_capability_reason_summary(
-                    capability_reason_summary_raw
-                )
-            )
-        if not normalized_guard_detail_capability_reason_summary:
-            normalized_guard_detail_capability_reason_summary = (
-                _build_guard_detail_capability_reason_summary_from_details(
-                    normalized_guard_details
-                )
-            )
-        reason_summary_raw = plan.get("guard_reason_detail_reason_summary")
-        if isinstance(reason_summary_raw, Mapping):
-            normalized_guard_detail_reason_summary = (
-                _normalize_guard_detail_reason_summary(reason_summary_raw)
-            )
-        if not normalized_guard_detail_reason_summary:
-            normalized_guard_detail_reason_summary = (
-                _build_guard_detail_reason_summary_from_details(
-                    normalized_guard_details
-                )
-            )
-        reason_details_raw = plan.get("guard_reason_detail_reason_details")
-        if isinstance(reason_details_raw, Mapping):
-            normalized_guard_detail_reason_details = (
-                _normalize_guard_detail_reason_details(reason_details_raw)
-            )
-        if not normalized_guard_detail_reason_details:
-            normalized_guard_detail_reason_details = (
-                _build_guard_detail_reason_details_from_details(
-                    normalized_guard_details
-                )
-            )
-    if normalized_guard_detail_summary:
-        plan["guard_reason_detail_summary"] = normalized_guard_detail_summary
-    if normalized_guard_detail_category_summary:
-        plan["guard_reason_detail_category_summary"] = (
-            normalized_guard_detail_category_summary
-        )
-    if normalized_guard_detail_capability_reason_summary:
-        plan["guard_reason_detail_capability_reason_summary"] = (
-            normalized_guard_detail_capability_reason_summary
-        )
-    if normalized_guard_detail_reason_summary:
-        plan["guard_reason_detail_reason_summary"] = (
-            normalized_guard_detail_reason_summary
-        )
-    if normalized_guard_detail_reason_details:
-        plan["guard_reason_detail_reason_details"] = (
-            normalized_guard_detail_reason_details
-        )
-=======
->>>>>>> 48af0400
 
     filter_tags = {value.strip().lower() for value in getattr(args, "filter_tags", []) if value}
     filter_strategies = {
@@ -8223,19 +7756,6 @@
     plan["schedules"] = schedules
     if blocked_suspension_capabilities:
         plan["blocked_suspension_capabilities"] = blocked_suspension_capabilities
-<<<<<<< HEAD
-    if blocked_capability_reasons:
-        plan["blocked_capability_reasons"] = blocked_capability_reasons
-    if blocked_schedule_reasons:
-        plan["blocked_schedule_capability_reasons"] = blocked_schedule_reasons
-    if blocked_initial_limit_reasons:
-        plan["blocked_initial_signal_limit_reasons"] = blocked_initial_limit_reasons
-    if blocked_signal_limit_reasons:
-        plan["blocked_signal_limit_reasons"] = blocked_signal_limit_reasons
-    if blocked_suspension_reasons:
-        plan["blocked_suspension_reasons"] = blocked_suspension_reasons
-=======
->>>>>>> 48af0400
 
     if include_definitions and "strategies" in plan:
         used_strategies = {entry.get("strategy") for entry in schedules}
@@ -8343,72 +7863,28 @@
             print("  Harmonogramy (zablokowana licencja):")
             for name in blocked_schedules:
                 capability = blocked_schedule_capabilities.get(name)
-<<<<<<< HEAD
-                reason = blocked_schedule_reasons.get(name)
-                extras = []
-                if capability:
-                    extras.append(f"capability: {capability}")
-                if reason:
-                    extras.append(f"powód strażnika: {reason}")
-                suffix = f" ({', '.join(extras)})" if extras else ""
-                print(f"    - {name}{suffix}")
-=======
                 extra = f" (capability: {capability})" if capability else ""
                 print(f"    - {name}{extra}")
->>>>>>> 48af0400
         if blocked_strategies:
             print("  Strategie (zablokowana licencja):")
             for name in blocked_strategies:
                 capability = blocked_capabilities.get(name)
-<<<<<<< HEAD
-                reason = blocked_capability_reasons.get(name)
-                extras = []
-                if capability:
-                    extras.append(f"capability: {capability}")
-                if reason:
-                    extras.append(f"powód strażnika: {reason}")
-                suffix = f" ({', '.join(extras)})" if extras else ""
-                print(f"    - {name}{suffix}")
-=======
                 extra = f" (capability: {capability})" if capability else ""
                 print(f"    - {name}{extra}")
->>>>>>> 48af0400
         if blocked_initial_limits:
             print("  Limity sygnałów (początkowe, zablokowane licencją):")
             for strategy, profiles in sorted(blocked_initial_limits.items()):
                 formatted = ", ".join(sorted(filter(None, profiles))) or "-"
                 capability = blocked_initial_limit_capabilities.get(strategy)
-<<<<<<< HEAD
-                reason = blocked_initial_limit_reasons.get(strategy)
-                extras = []
-                if capability:
-                    extras.append(f"capability: {capability}")
-                if reason:
-                    extras.append(f"powód strażnika: {reason}")
-                suffix = f" ({', '.join(extras)})" if extras else ""
-                print(f"    - {strategy}{suffix}: {formatted}")
-=======
                 extra = f" (capability: {capability})" if capability else ""
                 print(f"    - {strategy}{extra}: {formatted}")
->>>>>>> 48af0400
         if blocked_signal_limits:
             print("  Limity sygnałów (zablokowane licencją):")
             for strategy, profiles in sorted(blocked_signal_limits.items()):
                 formatted = ", ".join(sorted(filter(None, profiles))) or "-"
                 capability = blocked_signal_limit_capabilities.get(strategy)
-<<<<<<< HEAD
-                reason = blocked_signal_limit_reasons.get(strategy)
-                extras = []
-                if capability:
-                    extras.append(f"capability: {capability}")
-                if reason:
-                    extras.append(f"powód strażnika: {reason}")
-                suffix = f" ({', '.join(extras)})" if extras else ""
-                print(f"    - {strategy}{suffix}: {formatted}")
-=======
                 extra = f" (capability: {capability})" if capability else ""
                 print(f"    - {strategy}{extra}: {formatted}")
->>>>>>> 48af0400
         if blocked_suspensions:
             print("  Zawieszenia (zablokowana licencja):")
             for entry in blocked_suspensions:
@@ -8420,68 +7896,13 @@
                     if target
                     else None
                 )
-<<<<<<< HEAD
-                guard_reason = entry.get("guard_reason") or (
-                    blocked_suspension_reasons.get(f"{kind}:{target}")
-                    if target
-                    else None
-                )
-=======
->>>>>>> 48af0400
                 extras = []
                 if capability:
                     extras.append(f"capability: {capability}")
                 if reason:
                     extras.append(f"powód: {reason}")
-<<<<<<< HEAD
-                if guard_reason and guard_reason != reason:
-                    extras.append(f"powód strażnika: {guard_reason}")
                 suffix = f" ({', '.join(extras)})" if extras else ""
                 print(f"    - {kind}:{target}{suffix}")
-    if normalized_guard_summary:
-        print()
-        print("Podsumowanie blokad strażnika:")
-        _print_guard_summary(normalized_guard_summary)
-
-    if normalized_guard_details:
-        print()
-        print("Szczegóły blokad wg capability:")
-        _print_guard_details(normalized_guard_details)
-
-    if normalized_guard_detail_summary:
-        print()
-        print("Podsumowanie blokad wg capability:")
-        _print_guard_detail_summary(normalized_guard_detail_summary)
-
-    if normalized_guard_detail_category_summary:
-        print()
-        print("Podsumowanie blokad wg kategorii:")
-        _print_guard_detail_category_summary(
-            normalized_guard_detail_category_summary
-        )
-    if capability_reason_summary_for_print:
-        print()
-        print("Podsumowanie blokad wg capability i powodów:")
-        _print_guard_detail_capability_reason_summary(
-            capability_reason_summary_for_print
-        )
-    if normalized_guard_detail_reason_summary:
-        print()
-        print("Podsumowanie blokad wg powodów:")
-        _print_guard_detail_reason_summary(
-            normalized_guard_detail_reason_summary
-        )
-
-    if normalized_guard_detail_reason_details:
-        print()
-        print("Szczegóły blokad wg powodów:")
-        _print_guard_detail_reason_details(
-            normalized_guard_detail_reason_details
-        )
-=======
-                suffix = f" ({', '.join(extras)})" if extras else ""
-                print(f"    - {kind}:{target}{suffix}")
->>>>>>> 48af0400
 
     return 0
 
